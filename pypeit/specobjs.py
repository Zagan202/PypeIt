--- conflicted
+++ resolved
@@ -57,14 +57,8 @@
     # Init
 
     # TODO
-<<<<<<< HEAD
     def __init__(self, shape, slit_spat_pos, slit_spec_pos, det=1, setup=None,
-                 slitid=999, scidx=1, objtype='unknown', spat_pixpos=None):
-=======
-    def __init__(self, shape, slit_spat_pos, slit_spec_pos, det = 1, setup = None,
-                 slitid = 999, scidx = 1, objtype='unknown', spat_pixpos=None,
-                 config=None):
->>>>>>> 08853409
+                 slitid=999, scidx=1, objtype='unknown', spat_pixpos=None, config=None):
 
         #Assign from init parameters
         self.shape = shape
