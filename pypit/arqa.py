--- conflicted
+++ resolved
@@ -212,11 +212,7 @@
                                href='blaze', label='Blaze', slit=False)
     html_dict['arc_fit'] = dict(fname='arc_fit_qa', ext='',
                               href='arc_fit', label='Arc 1D Fit', slit=True)
-<<<<<<< HEAD
-    html_dict['arc_tilt'] = dict(fname='plot_tiltres', ext='',
-=======
     html_dict['arc_tilt'] = dict(fname='plot_tiltres', ext='*.png',
->>>>>>> 9be7e4d8
                               href='arc_tilts', label='Arc Tilts', slit=True)
     html_dict['arc_pca'] = dict(fname='pca_arctilt', ext='*.png',
                                  href='arc_pca', label='Arc Tilt PCA', slit=False)
