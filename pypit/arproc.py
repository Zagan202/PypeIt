from __future__ import (print_function, absolute_import, division, unicode_literals)

import time

import numpy as np
import os

from scipy import signal, ndimage, interpolate


from astropy import units
from astropy.io import fits

from pypit import msgs

from pypit.core import arextract
from pypit.core import arprocimg
from pypit.core import arflat
from pypit.core import arwave
from pypit import artrace
from pypit import arutils
from pypit import arparse as settings
from pypit import arspecobj
from pypit import arpca

from pypit import ardebug as debugger

try:
    basestring
except NameError:
    basestring = str

def background_subtraction(slf, sciframe, varframe, slitn, det, refine=0.0):
    """ Generate a frame containing the background sky spectrum

    Parameters
    ----------
    slf : Class
      Science Exposure Class
    sciframe : ndarray
      science frame
    varframe : ndarray
      variance frame
    slitn : int
      Slit number
    det : int
      Detector index
    refine : float or ndarray
      refine the object traces. This should be a small value around 0.0.
      If a float, a constant offset will be applied.
      Otherwise, an array needs to be specified of the same length as
      sciframe.shape[0] that contains the refinement of each pixel along
      the spectral direction.

    Returns
    -------
    bgframe : ndarray
      An image, the same size as sciframe, that contains
      the background spectrum within the specified slit.
    nl : int
      number of pixels from the left slit edge to use as background pixels
    nr : int
      number of pixels from the right slit edge to use as background pixels
    """
    # Obtain all pixels that are within the slit edges, and are not masked
    word = np.where((slf._slitpix[det - 1] == slitn + 1) & (slf._scimask[det - 1] == 0))
    if word[0].size == 0:
        msgs.warn("There are no pixels in slit {0:d}".format(slitn))
        debugger.set_trace()
        nl, nr = 0, 0
        return np.zeros_like(sciframe), nl, nr
    # Calculate the oversampled object profiles
    oversampling_factor = 3 # should be an integer according to the description in object_profile()
    xedges, modvals = object_profile(slf, sciframe, slitn, det, refine=refine, factor=oversampling_factor)
    bincent = 0.5*(xedges[1:]+xedges[:-1])
    npix = slf._pixwid[det - 1][slitn]
    tilts = slf._tilts[det - 1].copy()
    lordloc = slf._lordloc[det - 1][:, slitn]
    rordloc = slf._rordloc[det - 1][:, slitn]
    # For each pixel, calculate the fraction along the slit's spatial direction
    spatval = (word[1] - lordloc[word[0]] + refine) / (rordloc[word[0]] - lordloc[word[0]])
    # Cumulative sum and normalize
    csum = np.cumsum(modvals)
    csum -= csum[0]
    csum /= csum[-1]
    # Find a first guess of the edges of the object profile - assume this is the innermost 90 percent of the flux
    argl = np.argmin(np.abs(csum - 0.05))
    argr = np.argmin(np.abs(csum - 0.95))
    # Considering the possible background pixels that are left of the object,
    # find the first time where the object profile no longer decreases as you
    # move toward the edge of the slit. This is the beginning of the noisy
    # object profile, which is where the object can no longer be distinguished
    # from the background.
    wl = np.where((modvals[1:] < modvals[:-1]) & (bincent[1:] < bincent[argl]))
    wr = np.where((modvals[1:] > modvals[:-1]) & (bincent[1:] > bincent[argr]))
    nl, nr = 0, 0
    if wl[0].size != 0:
        # This is the index of the first time where the object profile
        # no longer decreases as you move towards the slit edge
        nl_index = np.max(wl[0])
        # Calculate nl, defined as:
        # "number of pixels from the left slit edge to use as background pixels",
        # which is just nl_index with the sampling factor taken out
        nl_index_origscale = int(nl_index/oversampling_factor+0.5)
        nl = nl_index_origscale
    if wr[0].size != 0:
        # This is the index of the first time where the object profile
        # no longer decreases as you move towards the slit edge
        nr_index = np.min(wr[0])
        # Calculate nr, defined as:
        # "number of pixels from the right slit edge to use as background pixels",
        # which is npix minus nr_index with the sampling factor taken out
        nr_index_origscale = int(nr_index/oversampling_factor+0.5)
        nr = npix - nr_index_origscale
    if nl+nr < 5:
        msgs.warn("The object profile appears to extrapolate to the edge of the slit")
        msgs.info("A background subtraction will not be performed for slit {0:d}".format(slitn+1))
        nl, nr = 0, 0
        return np.zeros_like(sciframe), nl, nr
    # Find background pixels and fit
    wbgpix_spatval = np.where((spatval <= float(nl)/npix) | (spatval >= float(npix-nr)/npix)) # this cannot be used to index the 2D array tilts
    wbgpix = (word[0][wbgpix_spatval], word[1][wbgpix_spatval]) # this may be approproate for indexing the 2D array tilts
    if settings.argflag['reduce']['skysub']['method'].lower() == 'bspline':
        msgs.info("Using bspline sky subtraction")
        srt = np.argsort(tilts[wbgpix])
        ivar = arutils.calc_ivar(varframe)
        # Perform a weighted b-spline fit to the sky background pixels
        mask, bspl = arutils.robust_polyfit(tilts[wbgpix][srt], sciframe[wbgpix][srt], 3, function='bspline',
                                            weights=np.sqrt(ivar)[wbgpix][srt], sigma=5.,
                                            maxone=False, **settings.argflag['reduce']['skysub']['bspline'])
        bgf_flat = arutils.func_val(bspl, tilts.flatten(), 'bspline')
        bgframe = bgf_flat.reshape(tilts.shape)
        if msgs._debug['sky_sub']:
            plt_bspline_sky(tilts, sciframe, bgf_flat, gdp)
            debugger.set_trace()
    else:
        msgs.error('Not ready for this method for skysub {:s}'.format(
                settings.argflag['reduce']['skysub']['method'].lower()))
    if np.any(np.isnan(bgframe)):
        msgs.warn("NAN in bgframe.  Replacing with 0")
        bad = np.isnan(bgframe)
        bgframe[bad] = 0.
    return bgframe, nl, nr


def bg_subtraction(slf, tilts, det, sciframe, varframe, bpix, crpix, **kwargs):
    """ Wrapper to run the background subtraction on a series of slits
    Parameters
    ----------
    slf
    det : int
    sciframe : ndarray
    varframe : ndarray
    crpix : ndarray
    kwargs
       Passed to bg_subtraction_slit

    Returns
    -------
    bgframe : ndarray

    """
    # Setup
    bgframe = np.zeros_like(sciframe)
    gdslits = np.where(~slf._maskslits[det-1])[0]

    for slit in gdslits:
        msgs.info("Working on slit: {:d}".format(slit))
        # TODO -- Replace this try/except when a more stable b-spline is used..
        try:
            slit_bgframe = bg_subtraction_slit(slf, det, slit, tilts, sciframe, varframe, bpix, crpix, **kwargs)
        except ValueError:  # Should have been bspline..
            msgs.warn("B-spline sky subtraction failed.  Slit {:d} will no longer be processed..".format(slit))
            #msgs.warn("Continue if you wish..")
            slf._maskslits[det-1][slit] = True
        else:
            bgframe += slit_bgframe
    # Return
    return bgframe


<<<<<<< HEAD
def bg_subtraction_slit(slf, det, slit, tilts, sciframe, varframe, bpix, crpix, tracemask=None,
                   rejsigma=3.0, maskval=-999999.9):
    """ Extract a science target and background flux
    :param slf:
    :param sciframe:
    :param varframe:
    :return:
    """
    bgframe = np.zeros_like(sciframe)
    # Set some starting parameters (maybe make these available to the user)
    msgs.work("Should these parameters be made available to the user?")
    polyorder, repeat = 5, 1
    # Begin the algorithm
    errframe = np.sqrt(varframe)
    # Find which pixels are within the order edges
    msgs.info("Identifying pixels within each order")
#    print('calling order_pixels')
#    t = time.clock()
#    _ordpix = arcyutils.order_pixels(slf._pixlocn[det-1],
#                                     slf._lordloc[det-1]*0.95+slf._rordloc[det-1]*0.05,
#                                     slf._lordloc[det-1]*0.05+slf._rordloc[det-1]*0.95)
#    print('Old order_pixels: {0} seconds'.format(time.clock() - t))
#    t = time.clock()
    trim_frac = 0.15
    ordpix = new_order_pixels(slf._pixlocn[det-1],
                              slf._lordloc[det-1]*(1-trim_frac)+slf._rordloc[det-1]*trim_frac,
                              slf._lordloc[det-1]*trim_frac+slf._rordloc[det-1]*(1-trim_frac))
    sv_ord = ordpix.copy()
#    print('New order_pixels: {0} seconds'.format(time.clock() - t))
#    assert np.sum(_ordpix != ordpix) == 0, \
#                    'Difference between old and new order_pixels'

    msgs.info("Applying bad pixel mask")
    ordpix *= (1-bpix.astype(np.int)) * (1-crpix.astype(np.int))
    if tracemask is not None: ordpix *= (1-tracemask.astype(np.int))
    # Construct an array of pixels to be fit with a spline
    msgs.bug("Remember to include the following in a loop over order number")
    #whord = np.where(ordpix != 0)

    whord = np.where(ordpix == slit+1)
    xvpix  = tilts[whord]
    scipix = sciframe[whord]
    varpix = varframe[whord]
    xargsrt = np.argsort(xvpix, kind='mergesort')
    sxvpix  = xvpix[xargsrt]
    sscipix = scipix[xargsrt]
    svarpix = varpix[xargsrt]
    # Reject deviant pixels -- step through every 1.0/sciframe.shape[0] in sxvpix and reject significantly deviant pixels
    edges = np.linspace(min(0.0,np.min(sxvpix)),max(1.0,np.max(sxvpix)),sciframe.shape[0])
    fitcls = np.zeros(sciframe.shape[0])
    #if tracemask is None:
    if True:
        maskpix = np.zeros(sxvpix.size)
        msgs.info("Identifying pixels containing the science target")
        msgs.work("Speed up this step in cython")
        for i in range(sciframe.shape[0]-1):
            wpix = np.where((sxvpix>=edges[i]) & (sxvpix<=edges[i+1]))
            if (wpix[0].size>5):
                txpix = sxvpix[wpix]
                typix = sscipix[wpix]
                msk, cf = arutils.robust_polyfit(txpix, typix, 0, sigma=rejsigma)
                maskpix[wpix] = msk
                #fitcls[i] = cf[0]
                wgd=np.where(msk == 0)
                szt = np.size(wgd[0])
                if szt > 8:
                    fitcls[i] = np.mean(typix[wgd][szt//2-3:szt//2+4]) # Average the 7 middle pixels
                    #fitcls[i] = np.mean(np.random.shuffle(typix[wgd])[:5]) # Average the 5 random pixels
                else:
                    fitcls[i] = cf[0]
    else:
        msgs.work("Speed up this step in cython")
        for i in range(sciframe.shape[0]-1):
            wpix = np.where((sxvpix >= edges[i]) & (sxvpix <= edges[i+1]))
            typix = sscipix[wpix]
            szt = typix.size
            if szt > 8:
                fitcls[i] = np.mean(typix[szt//2-3:szt//2+4])  # Average the 7 middle pixels
            elif szt != 0:
                fitcls[i] = np.mean(typix)
            else:
                fitcls[i] = 0.0
        # Trace the sky lines to get a better estimate of the tilts
        scicopy = sciframe.copy()
        scicopy[np.where(ordpix == slit)] = maskval
        scitilts, _ = artrace.model_tilt(slf, det, scicopy, guesstilts=tilts.copy(), censpec=fitcls, maskval=maskval, plotQA=True)
        xvpix  = scitilts[whord]
        scipix = sciframe[whord]
        varpix = varframe[whord]
        mskpix = tracemask[whord]
        xargsrt = np.argsort(xvpix, kind='mergesort')
        sxvpix  = xvpix[xargsrt]
        sscipix = scipix[xargsrt]
        svarpix = varpix[xargsrt]
        maskpix = mskpix[xargsrt]
    # Check the mask is reasonable
    scimask = sciframe.copy()
    rxargsrt = np.argsort(xargsrt, kind='mergesort')
    scimask[whord] *= (1.0-maskpix)[rxargsrt]
    #arutils.ds9plot(scimask)
    # Now trace the sky lines to get a better estimate of the spectral tilt during the observations
    scifrcp = scimask.copy()
    scifrcp[whord] += (maskval*maskpix)[rxargsrt]
    scifrcp[np.where(ordpix != slit+1)] = maskval
    # Check tilts? -- Can also be error in flat fielding or slit illumination
    if msgs._debug['sky_sub']:
        gdp = scifrcp != maskval
        #debugger.xplot(tilts[gdp]*tilts.shape[0], scifrcp[gdp], scatter=True)
        idx = 1893
        if True:
            plt.clf()
            ax = plt.gca()
            ax.scatter(tilts[idx-2,:], scifrcp[idx-2,:], color='green')
            ax.scatter(tilts[idx-1,:], scifrcp[idx-1,:], color='blue')
            ax.scatter(tilts[idx,:], scifrcp[idx,:], color='red')
            ax.scatter(tilts[idx+1,:], scifrcp[idx+1,:], color='orange')
            ax.set_ylim(0., 3000)
            plt.show()
            debugger.set_trace()
    #
    msgs.info("Fitting sky background spectrum")
    if settings.argflag['reduce']['skysub']['method'].lower() == 'bspline':
        msgs.info("Using bspline sky subtraction")
        gdp = (scifrcp != maskval) & (ordpix == slit+1) & (varframe > 0.)
        srt = np.argsort(tilts[gdp])
        #bspl = arutils.func_fit(tilts[gdp][srt], scifrcp[gdp][srt], 'bspline', 3,
        #                        **settings.argflag['reduce']['skysub']['bspline'])
        ivar = arutils.calc_ivar(varframe)
        mask, bspl = arutils.robust_polyfit(tilts[gdp][srt], scifrcp[gdp][srt], 3,
                                            function='bspline',
                                            weights=np.sqrt(ivar)[gdp][srt],
                                            sigma=5., maxone=False, bspline_par=settings.argflag['reduce']['skysub']['bspline'])
        # Just those in the slit
        in_slit = np.where(slf._slitpix[det-1] == slit+1)
        bgf_flat = arutils.func_val(bspl, tilts[in_slit].flatten(), 'bspline')
        #bgframe = bgf_flat.reshape(tilts.shape)
        bgframe[in_slit] = bgf_flat
        if slit==2:  #msgs._debug['sky_sub']:
            plt_bspline_sky(tilts, scifrcp, bgf_flat, in_slit, gdp, bspl=bspl)
            # Make a FITS file for Qiong
            from astropy.table import Table
            tbl = Table()
            tbl['tilts'] = tilts[gdp][srt]
            tbl['counts'] = scifrcp[gdp][srt]
            tbl['weights'] = np.sqrt(ivar)[gdp][srt]
            debugger.set_trace()
            tmp = scifrcp.copy()
            gdp2 = (scifrcp != maskval) & (sv_ord == slit+1) & (varframe > 0.)
            tmp[~gdp2] = -999.
    else:
        msgs.error('Not ready for this method for skysub {:s}'.format(
                settings.argflag['reduce']['skysub']['method'].lower()))
    if np.sum(np.isnan(bgframe)) > 0:
        msgs.warn("NAN in bgframe.  Replacing with 0")
        bad = np.isnan(bgframe)
        bgframe[bad] = 0.
    if msgs._debug['sky_sub']:
        debugger.set_trace()
        #debugger.show_image(sciframe-bgframe)
    # Plot to make sure that the result is good
    #arutils.ds9plot(bgframe)
    #arutils.ds9plot(sciframe-bgframe)
    return bgframe

=======
>>>>>>> 9be7e4d8

def get_wscale(slf):
    """
    This routine calculates the wavelength array based on the sampling size (in km/s) of each pixel.
    It conveniently assumes a standard reference wavelength of 911.75348 A
    """

    lam0 = 911.75348
    step = 1.0 + settings.argflag['reduce']['pixelsize']/299792.458
    # Determine the number of pixels from lam0 that need to be taken to reach the minimum wavelength of the spectrum
    msgs.work("No orders should be masked -- remove this code when the auto wavelength ID routine is fixed, and properly extrapolates.")
    w = np.where(slf._waveids!=-999999.9)
    nmin = int(np.log10(np.min(slf._waveids[w])/lam0)/np.log10(step) )
    nmax = int(1.0 + np.log10(np.max(slf._waveids[w])/lam0)/np.log10(step) ) # 1.0+ is to round up
    wave = np.min(slf._waveids[w]) * (step**np.arange(1+nmax-nmin))
    msgs.info("Extracted wavelength range will be: {0:.5f} - {1:.5f}".format(wave.min(),wave.max()))
    msgs.info("Total number of spectral pixels in the extracted spectrum will be: {0:d}".format(1+nmax-nmin))
    return wave




def object_profile(slf, sciframe, slitn, det, refine=0.0, factor=3):
    """ Generate an array of the object profile

    Parameters
    ----------
    slf : Class
      Science Exposure Class
    sciframe : ndarray
      science frame
    slitn : int
      Slit number
    det : int
      Detector index
    refine : float or ndarray
      refine the object traces. This should be a small value around 0.0.
      If a float, a constant offset will be applied.
      Otherwise, an array needs to be specified of the same length as
      sciframe.shape[0] that contains the refinement of each pixel along
      the spectral direction.
    factor : int, optional
      Sampling factor. factor=1 samples the object profile
      with the number of pixels along the length of the slit.
      factor=2 samples with twice the number of pixels along
      the length of the slit, etc.

    Returns
    -------
    xedges : ndarray
      bin edges
    profile : ndarray
      object profile
    """
    # Obtain the indices of the pixels that are in slit number 'slitn', and are not masked
    word = np.where((slf._slitpix[det - 1] == slitn + 1) & (slf._scimask[det - 1] == 0))
    if word[0].size == 0:
        msgs.warn("There are no pixels in slit {0:d}".format(slitn))
        return None, None
    # Determine the width of the slit in pixels, and calculate the
    # number of bins needed to oversample the object profile.
    npix = slf._pixwid[det-1][slitn]
    nbins = factor*npix
    # Extract the left and right order locations, and estimate the spatial positions
    # of all pixels within the slit.
    lordloc = slf._lordloc[det - 1][:, slitn]
    rordloc = slf._rordloc[det - 1][:, slitn]
    spatval = (word[1] - lordloc[word[0]] + refine) / (rordloc[word[0]] - lordloc[word[0]])
    # Create an array to store the oversampled object profile
    profile = np.zeros(nbins)
    # Determine the bin edges of the oversampled array
    xedges = np.linspace(np.min(spatval), np.max(spatval), nbins+1)
    # Assign each detector pixel within the slit to an oversampled pixel
    groups = np.digitize(spatval, xedges)
    flxfr = sciframe[word]
    # For each oversampled pixel, calculate the median flux
    msgs.work("It might be a good idea to use a weighted mean (where weights=flux), instead of the median here")
    for mm in range(1, xedges.size):
        medpix = flxfr[groups == mm]
        if medpix.size == 0:
            profile[mm - 1] = 0.0
        else:
            profile[mm - 1] = np.median(medpix)
    return xedges, profile


def reduce_prepare(slf, sciframe, bpix, datasec_img, scidx, fitsdict, det,
                   mspixelflatnrm=None, standard=False, slitprof=None):
    """ Prepare the Run standard extraction steps on a frame

    Parameters
    ----------
    sciframe : image
      Bias subtracted image (using arload.load_frame)
    bpix : image
    scidx : int
      Index of the frame
    fitsdict : dict
      Contains relevant information from fits header files
    det : int
      Detector index
    standard : bool, optional
      Standard star frame?
    """
    # Check inputs
    if not isinstance(scidx, (int,np.integer)):
        raise IOError("scidx needs to be an int")
    # Convert ADUs to electrons
    dnum = settings.get_dnum(det)
    namp = settings.spect[dnum]['numamplifiers']
    gain_list = settings.spect[dnum]['gain']
    sciframe *= arprocimg.gain_frame(datasec_img, namp, gain_list)
    # Mask
    slf._scimask[det-1] = np.zeros_like(sciframe).astype(int)
    #msgs.info("Masking bad pixels")
    #slf.update_sci_pixmask(det, bpix, 'BadPix')
    # Variance
    msgs.info("Generate raw variance frame (from detected counts [flat fielded])")
    rawvarframe = arprocimg.variance_frame(datasec_img, det, sciframe, scidx,
                                           settings.spect[dnum], fitsdict=fitsdict)

    ###############
    # Subtract off the scattered light from the image
    msgs.work("Scattered light subtraction is not yet implemented...")
    ###############
    # Flat field the science frame (and variance)
    if settings.argflag['reduce']['flatfield']['perform']:
        msgs.info("Flat fielding the science frame")
        # JXP -- I think it is a bad idea to modify the rawvarframe
        #sciframe, rawvarframe = flatfield(slf, sciframe, slf._mspixelflatnrm[det-1], det, varframe=rawvarframe, slitprofile=slf._slitprof[det-1])
        sciframe = arflat.flatfield(sciframe, mspixelflatnrm, bpix, slitprofile=slitprof)
    else:
        msgs.info("Not performing a flat field calibration")
    if not standard:
        slf._sciframe[det-1] = sciframe
        slf._rawvarframe[det-1] = rawvarframe
    ###############
    # Identify cosmic rays
    msgs.work("Include L.A.Cosmic arguments in the settings files")
    if True: crmask = arprocimg.lacosmic(datasec_img, fitsdict, det, sciframe, scidx, settings.spect[dnum], grow=1.5)
    else: crmask = np.zeros(sciframe.shape)
    # Mask
    slf.update_sci_pixmask(det, crmask, 'CR')
    return sciframe, rawvarframe, crmask


def reduce_echelle(slf, sciframe, scidx, fitsdict, det,
                   standard=False, triml=1, trimr=1,
                   mspixelflatnrm=None):
    """ Run standard extraction steps on an echelle frame

    Parameters
    ----------
    sciframe : image
      Bias subtracted image (using arload.load_frame)
    scidx : int
      Index of the frame
    fitsdict : dict
      Contains relevant information from fits header files
    det : int
      Detector index
    standard : bool, optional
      Standard star frame?
    triml : int (optional)
      Number of pixels to trim from the left slit edge
    trimr : int (optional)
      Number of pixels to trim from the right slit edge
    """
    msgs.work("Multiprocess this algorithm")
    nspec = sciframe.shape[0]
    nord = slf._lordloc[det-1].shape[1]
    # Prepare the frames for tracing and extraction
    sciframe, rawvarframe, crmask = reduce_prepare(slf, sciframe, scidx, fitsdict, det,
                                                   mspixelflatnrm=mspixelflatnrm,
                                                   standard=standard, slitprof=slitprof)
    bgframe = np.zeros_like(sciframe)
    bgnl, bgnr = np.zeros(nord, dtype=np.int), np.zeros(nord, dtype=np.int)
    skysub = True
    if settings.argflag['reduce']['skysub']['perform']:
        # Identify background pixels, and generate an image of the sky spectrum in each slit
        for o in range(nord):
            word = np.where((slf._slitpix[det - 1] == o + 1) & (slf._scimask[det - 1] == 0))
            if word[0].size == 0:
                msgs.warn("There are no pixels in slit {0:d}".format(o+1))
                continue
            tbgframe, nl, nr = background_subtraction(slf, sciframe, rawvarframe, o, det)
            bgnl[o], bgnr[o] = nl, nr
            bgframe += tbgframe
            if nl == 0 and nr == 0:
                pass
                # If just one slit cannot do sky subtraction, don't do sky subtraction
                # msgs.warn("A sky subtraction will not be performed")
                # skysub = False
                # bgframe = np.zeros_like(sciframe)
                # modelvarframe = rawvarframe.copy()
                # break
        if skysub:
            # Provided the for loop above didn't break early, model the variance frame
            dnum = settings.get_dnum(det)
            modelvarframe = arprocimg.variance_frame(datasec_img, det, sciframe, scidx,
                settings.spect[dnum], fitsdict=fitsdict, skyframe=bgframe)
    else:
        modelvarframe = rawvarframe.copy()
        bgframe = np.zeros_like(sciframe)
    if not standard:  # Need to save
        slf._modelvarframe[det - 1] = modelvarframe
        slf._bgframe[det - 1] = bgframe
    # Obtain a first estimate of the object trace then
    # fit the traces and perform a PCA for the refinements
    trccoeff = np.zeros((settings.argflag['trace']['object']['order']+1, nord))
    trcxfit = np.arange(nspec)
    extrap_slit = np.zeros(nord)
    for o in range(nord):
        trace, error = artrace.trace_weighted(sciframe-bgframe, slf._lordloc[det-1][:, o], slf._rordloc[det-1][:, o],
                                              mask=slf._scimask[det-1], wght="flux")
        if trace is None:
            extrap_slit[o] = 1
            continue
        # Find only the good pixels
        w = np.where((error != 0.0) & (~np.isnan(error)))
        if w[0].size <= 2*settings.argflag['trace']['object']['order']:
            extrap_slit[o] = 1
            continue
        # Convert the trace locations to be a fraction of the slit length,
        # measured from the left slit edge.
        trace -= slf._lordloc[det-1][:, o]
        trace /= (slf._rordloc[det-1][:, o]-slf._lordloc[det-1][:, o])
        try:
            msk, trccoeff[:, o] = arutils.robust_polyfit(trcxfit[w], trace[w],
                                                     settings.argflag['trace']['object']['order'],
                                                     function=settings.argflag['trace']['object']['function'],
                                                     weights=1.0 / error[w] ** 2, minv=0.0, maxv=nspec-1.0)
        except:
            msgs.info("arproc.reduce_echelle")
            debugger.set_trace()
    refine = 0.0
    if settings.argflag['trace']['object']['method'] == "pca":
        # Identify the orders to be extrapolated during reconstruction
        orders = 1.0 + np.arange(nord)
        msgs.info("Performing a PCA on the object trace")
        ofit = settings.argflag['trace']['object']['params']
        lnpc = len(ofit) - 1
        maskord = np.where(extrap_slit == 1)[0]

        xcen = trcxfit[:, np.newaxis].repeat(nord, axis=1)
        trccen = arutils.func_val(trccoeff, trcxfit, settings.argflag['trace']['object']['function'],
                                  minv=0.0, maxv=nspec-1.0).T
        if np.sum(1.0 - extrap_slit) > ofit[0] + 1:
            fitted, outpar = arpca.basis(xcen, trccen, trccoeff, lnpc, ofit, skipx0=False, mask=maskord,
                                         function=settings.argflag['trace']['object']['function'])
            if not msgs._debug['no_qa']:
#                arqa.pca_plot(slf, outpar, ofit, "Object_Trace", pcadesc="PCA of object trace")
                arpca.pca_plot(slf.setup, outpar, ofit, "Object_Trace", pcadesc="PCA of object trace")
            # Extrapolate the remaining orders requested
            trccen, outpar = arpca.extrapolate(outpar, orders, function=settings.argflag['trace']['object']['function'])
            #refine = trccen-trccen[nspec//2, :].reshape((1, nord))
        else:
            msgs.warn("Could not perform a PCA on the object trace" + msgs.newline() +
                      "Not enough well-traced orders")
            msgs.info("Using direct determination of the object trace instead")
            pass
    else:
        msgs.error("Not ready for object trace method:" + msgs.newline() +
                   settings.argflag['trace']['object']['method'])
    # Construct the left and right traces of the object profile
    # The following code ensures that the fraction of the slit
    # containing the object remains constant along the spectral
    # direction
    trcmean = np.mean(trccen, axis=0)
    trobjl = (trcmean - (1+bgnl)/slf._pixwid[det - 1].astype(np.float)).reshape((1, nord)).repeat(nspec, axis=0)
    trobjl = trccen - trobjl
    trobjr = (-trcmean + (slf._pixwid[det - 1]-bgnr-1)/slf._pixwid[det - 1].astype(np.float)).reshape((1, nord)).repeat(nspec, axis=0)
    trobjr = trccen + trobjr
    # Convert trccen to the actual trace locations
    trccen *= (slf._rordloc[det - 1] - slf._lordloc[det - 1])
    trccen += slf._lordloc[det - 1]
    trobjl *= (slf._rordloc[det - 1] - slf._lordloc[det - 1])
    trobjl += slf._lordloc[det - 1]
    trobjr *= (slf._rordloc[det - 1] - slf._lordloc[det - 1])
    trobjr += slf._lordloc[det - 1]

    # Generate an image of pixel weights for each object. Each weight can
    # take any floating point value from 0 to 1 (inclusive). For the rec_obj_img,
    # a weight of 1 means that the pixel is fully contained within the object
    # region, and 0 means that the pixel is fully contained within the background
    # region. The opposite is true for the rec_bg_img array. A pixel that is on
    # the border of object/background is assigned a value between 0 and 1.
    msgs.work("Eventually allow ARMED to find multiple objects in the one slit")
    nobj = 1
    rec_obj_img = np.zeros(sciframe.shape+(nobj,))
    rec_bg_img = np.zeros(sciframe.shape+(nobj,))
    for o in range(nord):
        # Prepare object/background regions
        objl = np.array([bgnl[o]])
        objr = np.array([slf._pixwid[det - 1][o]-bgnr[o]-triml-trimr])
        bckl = np.zeros((slf._pixwid[det - 1][o]-triml-trimr, 1))
        bckr = np.zeros((slf._pixwid[det - 1][o]-triml-trimr, 1))
        bckl[:bgnl[o]] = 1
        if bgnr[o] != 0:
            bckr[-bgnr[o]:] = 1
        tobj_img, tbg_img = artrace.trace_objbg_image(slf, det, sciframe-bgframe, o,
                                                      [objl, objr], [bckl, bckr],
                                                      triml=triml, trimr=trimr)
        rec_obj_img += tobj_img
        rec_bg_img += tbg_img

    # Create trace dict
    scitrace = artrace.trace_object_dict(nobj, trccen[:, 0].reshape(trccen.shape[0], 1),
                                         object=rec_obj_img, background=rec_bg_img)
    for o in range(1, nord):
        scitrace = artrace.trace_object_dict(nobj, trccen[:, o].reshape(trccen.shape[0], 1),
                                             tracelist=scitrace)

    # Save the quality control
    if not msgs._debug['no_qa']:
        artrace.obj_trace_qa(slf, sciframe, trobjl, trobjr, None, det,
                             root="object_trace", normalize=False)

    # Finalize the Sky Background image
    if settings.argflag['reduce']['skysub']['perform'] and (nobj > 0) and skysub:
        msgs.info("Finalizing the sky background image")
        # Identify background pixels, and generate an image of the sky spectrum in each slit
        bgframe = np.zeros_like(sciframe)
        for o in range(nord):
            tbgframe, nl, nr = background_subtraction(slf, sciframe, rawvarframe, o, det, refine=refine)
            bgnl[o], bgnr[o] = nl, nr
            bgframe += tbgframe
        modelvarframe = arprocimg.variance_frame(datasec_img, det, sciframe, scidx,
            settings.spect[dnum], fitsdict=fitsdict, skyframe=bgframe)

    # Perform an optimal extraction
    return reduce_frame(slf, sciframe, rawvarframe, modelvarframe, bgframe, scidx, fitsdict, det, crmask,
                        scitrace=scitrace, standard=standard)


def reduce_multislit(slf, tilts, sciframe, bpix, datasec_img, scidx, fitsdict, det,
                     mswave, mspixelflatnrm=None, standard=False, slitprof=None):
    """ Run standard extraction steps on an echelle frame

    Parameters
    ----------
    sciframe : image
      Bias subtracted image (using arload.load_frame)
    bpix : ndarray
      Bad pixel mask
    scidx : int
      Index of the frame
    fitsdict : dict
      Contains relevant information from fits header files
    det : int
      Detector index
    standard : bool, optional
      Standard star frame?
    """
    #
    dnum = settings.get_dnum(det)
    sciframe, rawvarframe, crmask = reduce_prepare(slf, sciframe, bpix, datasec_img,
                                                   scidx, fitsdict, det,
                                                   mspixelflatnrm=mspixelflatnrm,
                                                   slitprof=slitprof)

    # Save sciframe
    slf._sciframe[det-1] = sciframe.copy()

    ###############
    # Estimate Sky Background
    if settings.argflag['reduce']['skysub']['perform']:
        # Perform an iterative background/science extraction
        if msgs._debug['obj_profile'] and False:
            debugger.set_trace()  # JXP says THIS MAY NOT WORK AS EXPECTED
            msgs.warn("Reading background from 2D image on disk")
            datfil = settings.argflag['run']['directory']['science']+'/spec2d_{:s}.fits'.format(slf._basename.replace(":","_"))
            hdu = fits.open(datfil)
            bgframe = hdu[1].data - hdu[2].data
        else:
            msgs.info("First estimate of the sky background")
            bgframe = bg_subtraction(slf, tilts, det, sciframe, rawvarframe, bpix, crmask)
        modelvarframe = arprocimg.variance_frame(datasec_img, det, sciframe, scidx,
                                       settings.spect[dnum], fitsdict=fitsdict, skyframe=bgframe)
    else:
        modelvarframe = rawvarframe.copy()
        bgframe = np.zeros_like(sciframe)
    if not standard:  # Need to save
        slf._modelvarframe[det - 1] = modelvarframe
        slf._bgframe[det - 1] = bgframe

    ###############
    # Find objects and estimate their traces
    scitrace = artrace.trace_objects_in_slits(slf, det, sciframe-bgframe, modelvarframe, crmask,
                                    bgreg=20, doqa=False, standard=standard)
    if scitrace is None:
        msgs.info("Not performing extraction for science frame"+msgs.newline()+fitsdict['filename'][scidx[0]])
        debugger.set_trace()
        #continue

    # Make sure that there are objects
    noobj = True
    for sl in range(len(scitrace)):
        if 'nobj' in scitrace[sl].keys():  # There can be empty dict's  (skipped slits)
            if scitrace[sl]['nobj'] != 0:
                noobj = False
    if noobj is True:
        msgs.warn("No objects to extract for science frame" + msgs.newline() + fitsdict['filename'][scidx])
        return True

    ###############
    # Finalize the Sky Background image
    if settings.argflag['reduce']['skysub']['perform']:
        # Perform an iterative background/science extraction
        msgs.info("Finalizing the sky background image")
        # Create a trace mask of the object
        trcmask = np.zeros_like(sciframe)
        for sl in range(len(scitrace)):
            if 'nobj' in scitrace[sl].keys():
                if scitrace[sl]['nobj'] > 0:
                    trcmask += scitrace[sl]['object'].sum(axis=2)
        trcmask[np.where(trcmask > 0.0)] = 1.0
        # Do it
        bgframe = bg_subtraction(slf, tilts, det, sciframe, modelvarframe, bpix, crmask, tracemask=trcmask)
        # Redetermine the variance frame based on the new sky model
        modelvarframe = arprocimg.variance_frame(datasec_img, det, sciframe, scidx,
                                       settings.spect[dnum], fitsdict=fitsdict, skyframe=bgframe)
        # Save
        if not standard:
            slf._modelvarframe[det-1] = modelvarframe
            slf._bgframe[det-1] = bgframe

    ###############
    # Flexure down the slit? -- Not currently recommended
    if settings.argflag['reduce']['flexure']['method'] == 'slitcen':
        flex_dict = arwave.flexure_slit(slf, det)
        #if not msgs._debug['no_qa']:
#        arqa.flexure(slf, det, flex_dict, slit_cen=True)
        arwave.flexure_qa(slf, det, flex_dict, slit_cen=True)

    # Perform an optimal extraction
    msgs.work("For now, perform extraction -- really should do this after the flexure+heliocentric correction")
    return reduce_frame(slf, sciframe, rawvarframe, modelvarframe, bpix, datasec_img, bgframe,
                        scidx, fitsdict, det, crmask, tilts, mswave, standard=standard)


def reduce_frame(slf, sciframe, rawvarframe, modelvarframe, bpix, datasec_img,
                 bgframe, scidx, fitsdict, det, crmask, tilts, mswave,
                 scitrace=None, standard=False):
    """ Run standard extraction steps on a frame

    Parameters
    ----------
    sciframe : image
      Bias subtracted, trimmed, and flatfielded image
    rawvarframe : ndarray
      Variance array using the raw detector counts
    modelvarframe : ndarray
      Model variance array using the raw detector counts and an image of the sky background frame.
    bgframe : ndarray
      Sky background image
    scidx : int
      Index of the frame
    fitsdict : dict
      Contains relevant information from fits header files
    det : int
      Detector index
    scitrace : list of dict
      List containing dictionaries of the object trace parameters
    standard : bool, optional
      Standard star frame?
    """
    dnum = settings.get_dnum(det)
    ###############
    # Determine the final trace of the science objects
    if scitrace is None:
        msgs.info("Performing final object trace")
        scitrace = artrace.trace_objects_in_slits(slf, det, sciframe-bgframe, modelvarframe, crmask,
                                        bgreg=20, doqa=(not standard), standard=standard)
    if standard:
    #    slf._msstd[det-1]['trace'] = scitrace
    #    specobjs = arspecobj.init_exp(slf, scidx, det, fitsdict, scitrace, objtype='standard')
    #    slf._msstd[det-1]['spobjs'] = specobjs
        specobjs = arspecobj.init_exp(slf, scidx, det, fitsdict, scitrace, objtype='standard')
    else:
        # Generate SpecObjExp list
        specobjs = arspecobj.init_exp(slf, scidx, det, fitsdict, scitrace, objtype='science')

    slf._scitrace[det-1] = scitrace
    slf._specobjs[det-1] = specobjs

    ###############
    # Extract
    noobj = True
    for sl in range(len(scitrace)):
        if 'nobj' in scitrace[sl].keys():
            if scitrace[sl]['nobj'] != 0:
                noobj = False
    if noobj is True:
        msgs.warn("No objects to extract for science frame"+msgs.newline()+fitsdict['filename'][scidx])
        return True

    # Boxcar
    msgs.info("Performing boxcar extraction")
    bgcorr_box = arextract.boxcar(slf, det, specobjs, sciframe-bgframe, rawvarframe, bpix,
                                  bgframe, crmask, scitrace, mswave)

    # Optimal
    if not standard:

        # KBW: Using variance_frame() in arextract leads to a circular
        # import.  I've changed the arextract.optimal_extract() function
        # to return the object model, then the last step of generating
        # the new variance image is done here.

        msgs.info("Attempting optimal extraction with model profile")
        arextract.obj_profiles(slf, det, specobjs, sciframe-bgframe-bgcorr_box,
                               modelvarframe, bgframe+bgcorr_box, crmask, scitrace, tilts, doqa=False)
#        newvar = arextract.optimal_extract(slf, det, specobjs, sciframe-bgframe-bgcorr_box,
#                                           modelvarframe, bgframe+bgcorr_box, crmask, scitrace)
        obj_model = arextract.optimal_extract(slf, det, slf._specobjs[det-1], sciframe-bgframe-bgcorr_box,
                                              modelvarframe, bgframe+bgcorr_box, crmask, scitrace, tilts,
                                              mswave)
        newvar = arprocimg.variance_frame(datasec_img, det, sciframe-bgframe-bgcorr_box, -1,
                                settings.spect[dnum], skyframe=bgframe+bgcorr_box, objframe=obj_model)
        msgs.work("Should update variance image (and trace?) and repeat")
        #
        arextract.obj_profiles(slf, det, slf._specobjs[det-1], sciframe-bgframe-bgcorr_box,
                               newvar, bgframe+bgcorr_box, crmask, scitrace, tilts)
#        finalvar = arextract.optimal_extract(slf, det, specobjs, sciframe-bgframe-bgcorr_box,
#                                             newvar, bgframe+bgcorr_box, crmask, scitrace)
        obj_model = arextract.optimal_extract(slf, det, specobjs, sciframe-bgframe-bgcorr_box,
                                              newvar, bgframe+bgcorr_box, crmask, scitrace, tilts,
                                              mswave)
        finalvar = arprocimg.variance_frame(datasec_img, det, sciframe-bgframe-bgcorr_box, -1,
                                  settings.spect[dnum], skyframe=bgframe+bgcorr_box, objframe=obj_model)
        slf._modelvarframe[det-1] = finalvar.copy()

    # Flexure correction?
    if settings.argflag['reduce']['flexure']['perform'] and (not standard):
        if settings.argflag['reduce']['flexure']['method'] is not None:
            flex_list = arwave.flexure_obj(slf, det)
            #if not msgs._debug['no_qa']:
            arwave.flexure_qa(slf, det, flex_list)

    # Correct Earth's motion
    if (settings.argflag['reduce']['calibrate']['refframe'] in ['heliocentric', 'barycentric']) and \
       (settings.argflag['reduce']['calibrate']['wavelength'] != "pixel"):
        if settings.argflag['science']['extraction']['reuse']:
            msgs.warn("{0:s} correction will not be applied if an extracted science frame exists, and is used".format(settings.argflag['reduce']['calibrate']['refframe']))
        if slf._specobjs[det-1] is not None:
            msgs.info("Performing a {0:s} correction".format(settings.argflag['reduce']['calibrate']['refframe']))
            arwave.geomotion_correct(slf, det, fitsdict)
        else:
            msgs.info("There are no objects on detector {0:d} to perform a {1:s} correction".format(
                det, settings.argflag['reduce']['calibrate']['refframe']))
    else:
        msgs.info("A heliocentric correction will not be performed")

    # Final
    if not standard:
        slf._bgframe[det-1] += bgcorr_box
    # Return
    return True
<<<<<<< HEAD


def new_order_pixels(pixlocn, lord, rord):
    """
    Based on physical pixel locations, determine which pixels are within the orders
    """

    sz_x, sz_y, _ = pixlocn.shape
    sz_o = lord.shape[1]

    outfr = np.zeros((sz_x, sz_y), dtype=int)

    for y in range(sz_y):
        for o in range(sz_o):
            indx = (lord[:,o] < rord[:,o]) & (pixlocn[:,y,1] > lord[:,o])\
                        & (pixlocn[:,y,1] < rord[:,o])
            indx |= ( (lord[:,o] > rord[:,o]) & (pixlocn[:,y,1] < lord[:,o])
                        & (pixlocn[:,y,1] > rord[:,o]) )
            if np.any(indx):
                # Only assign a single order to a given pixel
                outfr[indx,y] = o+1
                break

    return outfr


def plt_bspline_sky(tilts, scifrcp, bgf_flat, inslit, gdp, bspl=None):
    # Setup
    srt = np.argsort(tilts[inslit].flatten())
    # Plot
    plt.close()
    plt.clf()
    ax = plt.gca()
    ax.scatter(tilts[gdp]*tilts.shape[0], scifrcp[gdp], marker='o')
    ax.plot(tilts[inslit].flatten()[srt]*tilts.shape[0], bgf_flat[srt], 'r-')
    # Show the knots
    if bspl is not None:
        xval = bspl[0]*(tilts.shape[0]-1)
        yval = bspl[1]
        ax.scatter(xval, yval, marker='*', color='r')
    plt.show()


=======
>>>>>>> 9be7e4d8
<|MERGE_RESOLUTION|>--- conflicted
+++ resolved
@@ -179,173 +179,6 @@
     return bgframe
 
 
-<<<<<<< HEAD
-def bg_subtraction_slit(slf, det, slit, tilts, sciframe, varframe, bpix, crpix, tracemask=None,
-                   rejsigma=3.0, maskval=-999999.9):
-    """ Extract a science target and background flux
-    :param slf:
-    :param sciframe:
-    :param varframe:
-    :return:
-    """
-    bgframe = np.zeros_like(sciframe)
-    # Set some starting parameters (maybe make these available to the user)
-    msgs.work("Should these parameters be made available to the user?")
-    polyorder, repeat = 5, 1
-    # Begin the algorithm
-    errframe = np.sqrt(varframe)
-    # Find which pixels are within the order edges
-    msgs.info("Identifying pixels within each order")
-#    print('calling order_pixels')
-#    t = time.clock()
-#    _ordpix = arcyutils.order_pixels(slf._pixlocn[det-1],
-#                                     slf._lordloc[det-1]*0.95+slf._rordloc[det-1]*0.05,
-#                                     slf._lordloc[det-1]*0.05+slf._rordloc[det-1]*0.95)
-#    print('Old order_pixels: {0} seconds'.format(time.clock() - t))
-#    t = time.clock()
-    trim_frac = 0.15
-    ordpix = new_order_pixels(slf._pixlocn[det-1],
-                              slf._lordloc[det-1]*(1-trim_frac)+slf._rordloc[det-1]*trim_frac,
-                              slf._lordloc[det-1]*trim_frac+slf._rordloc[det-1]*(1-trim_frac))
-    sv_ord = ordpix.copy()
-#    print('New order_pixels: {0} seconds'.format(time.clock() - t))
-#    assert np.sum(_ordpix != ordpix) == 0, \
-#                    'Difference between old and new order_pixels'
-
-    msgs.info("Applying bad pixel mask")
-    ordpix *= (1-bpix.astype(np.int)) * (1-crpix.astype(np.int))
-    if tracemask is not None: ordpix *= (1-tracemask.astype(np.int))
-    # Construct an array of pixels to be fit with a spline
-    msgs.bug("Remember to include the following in a loop over order number")
-    #whord = np.where(ordpix != 0)
-
-    whord = np.where(ordpix == slit+1)
-    xvpix  = tilts[whord]
-    scipix = sciframe[whord]
-    varpix = varframe[whord]
-    xargsrt = np.argsort(xvpix, kind='mergesort')
-    sxvpix  = xvpix[xargsrt]
-    sscipix = scipix[xargsrt]
-    svarpix = varpix[xargsrt]
-    # Reject deviant pixels -- step through every 1.0/sciframe.shape[0] in sxvpix and reject significantly deviant pixels
-    edges = np.linspace(min(0.0,np.min(sxvpix)),max(1.0,np.max(sxvpix)),sciframe.shape[0])
-    fitcls = np.zeros(sciframe.shape[0])
-    #if tracemask is None:
-    if True:
-        maskpix = np.zeros(sxvpix.size)
-        msgs.info("Identifying pixels containing the science target")
-        msgs.work("Speed up this step in cython")
-        for i in range(sciframe.shape[0]-1):
-            wpix = np.where((sxvpix>=edges[i]) & (sxvpix<=edges[i+1]))
-            if (wpix[0].size>5):
-                txpix = sxvpix[wpix]
-                typix = sscipix[wpix]
-                msk, cf = arutils.robust_polyfit(txpix, typix, 0, sigma=rejsigma)
-                maskpix[wpix] = msk
-                #fitcls[i] = cf[0]
-                wgd=np.where(msk == 0)
-                szt = np.size(wgd[0])
-                if szt > 8:
-                    fitcls[i] = np.mean(typix[wgd][szt//2-3:szt//2+4]) # Average the 7 middle pixels
-                    #fitcls[i] = np.mean(np.random.shuffle(typix[wgd])[:5]) # Average the 5 random pixels
-                else:
-                    fitcls[i] = cf[0]
-    else:
-        msgs.work("Speed up this step in cython")
-        for i in range(sciframe.shape[0]-1):
-            wpix = np.where((sxvpix >= edges[i]) & (sxvpix <= edges[i+1]))
-            typix = sscipix[wpix]
-            szt = typix.size
-            if szt > 8:
-                fitcls[i] = np.mean(typix[szt//2-3:szt//2+4])  # Average the 7 middle pixels
-            elif szt != 0:
-                fitcls[i] = np.mean(typix)
-            else:
-                fitcls[i] = 0.0
-        # Trace the sky lines to get a better estimate of the tilts
-        scicopy = sciframe.copy()
-        scicopy[np.where(ordpix == slit)] = maskval
-        scitilts, _ = artrace.model_tilt(slf, det, scicopy, guesstilts=tilts.copy(), censpec=fitcls, maskval=maskval, plotQA=True)
-        xvpix  = scitilts[whord]
-        scipix = sciframe[whord]
-        varpix = varframe[whord]
-        mskpix = tracemask[whord]
-        xargsrt = np.argsort(xvpix, kind='mergesort')
-        sxvpix  = xvpix[xargsrt]
-        sscipix = scipix[xargsrt]
-        svarpix = varpix[xargsrt]
-        maskpix = mskpix[xargsrt]
-    # Check the mask is reasonable
-    scimask = sciframe.copy()
-    rxargsrt = np.argsort(xargsrt, kind='mergesort')
-    scimask[whord] *= (1.0-maskpix)[rxargsrt]
-    #arutils.ds9plot(scimask)
-    # Now trace the sky lines to get a better estimate of the spectral tilt during the observations
-    scifrcp = scimask.copy()
-    scifrcp[whord] += (maskval*maskpix)[rxargsrt]
-    scifrcp[np.where(ordpix != slit+1)] = maskval
-    # Check tilts? -- Can also be error in flat fielding or slit illumination
-    if msgs._debug['sky_sub']:
-        gdp = scifrcp != maskval
-        #debugger.xplot(tilts[gdp]*tilts.shape[0], scifrcp[gdp], scatter=True)
-        idx = 1893
-        if True:
-            plt.clf()
-            ax = plt.gca()
-            ax.scatter(tilts[idx-2,:], scifrcp[idx-2,:], color='green')
-            ax.scatter(tilts[idx-1,:], scifrcp[idx-1,:], color='blue')
-            ax.scatter(tilts[idx,:], scifrcp[idx,:], color='red')
-            ax.scatter(tilts[idx+1,:], scifrcp[idx+1,:], color='orange')
-            ax.set_ylim(0., 3000)
-            plt.show()
-            debugger.set_trace()
-    #
-    msgs.info("Fitting sky background spectrum")
-    if settings.argflag['reduce']['skysub']['method'].lower() == 'bspline':
-        msgs.info("Using bspline sky subtraction")
-        gdp = (scifrcp != maskval) & (ordpix == slit+1) & (varframe > 0.)
-        srt = np.argsort(tilts[gdp])
-        #bspl = arutils.func_fit(tilts[gdp][srt], scifrcp[gdp][srt], 'bspline', 3,
-        #                        **settings.argflag['reduce']['skysub']['bspline'])
-        ivar = arutils.calc_ivar(varframe)
-        mask, bspl = arutils.robust_polyfit(tilts[gdp][srt], scifrcp[gdp][srt], 3,
-                                            function='bspline',
-                                            weights=np.sqrt(ivar)[gdp][srt],
-                                            sigma=5., maxone=False, bspline_par=settings.argflag['reduce']['skysub']['bspline'])
-        # Just those in the slit
-        in_slit = np.where(slf._slitpix[det-1] == slit+1)
-        bgf_flat = arutils.func_val(bspl, tilts[in_slit].flatten(), 'bspline')
-        #bgframe = bgf_flat.reshape(tilts.shape)
-        bgframe[in_slit] = bgf_flat
-        if slit==2:  #msgs._debug['sky_sub']:
-            plt_bspline_sky(tilts, scifrcp, bgf_flat, in_slit, gdp, bspl=bspl)
-            # Make a FITS file for Qiong
-            from astropy.table import Table
-            tbl = Table()
-            tbl['tilts'] = tilts[gdp][srt]
-            tbl['counts'] = scifrcp[gdp][srt]
-            tbl['weights'] = np.sqrt(ivar)[gdp][srt]
-            debugger.set_trace()
-            tmp = scifrcp.copy()
-            gdp2 = (scifrcp != maskval) & (sv_ord == slit+1) & (varframe > 0.)
-            tmp[~gdp2] = -999.
-    else:
-        msgs.error('Not ready for this method for skysub {:s}'.format(
-                settings.argflag['reduce']['skysub']['method'].lower()))
-    if np.sum(np.isnan(bgframe)) > 0:
-        msgs.warn("NAN in bgframe.  Replacing with 0")
-        bad = np.isnan(bgframe)
-        bgframe[bad] = 0.
-    if msgs._debug['sky_sub']:
-        debugger.set_trace()
-        #debugger.show_image(sciframe-bgframe)
-    # Plot to make sure that the result is good
-    #arutils.ds9plot(bgframe)
-    #arutils.ds9plot(sciframe-bgframe)
-    return bgframe
-
-=======
->>>>>>> 9be7e4d8
 
 def get_wscale(slf):
     """
@@ -905,49 +738,3 @@
         slf._bgframe[det-1] += bgcorr_box
     # Return
     return True
-<<<<<<< HEAD
-
-
-def new_order_pixels(pixlocn, lord, rord):
-    """
-    Based on physical pixel locations, determine which pixels are within the orders
-    """
-
-    sz_x, sz_y, _ = pixlocn.shape
-    sz_o = lord.shape[1]
-
-    outfr = np.zeros((sz_x, sz_y), dtype=int)
-
-    for y in range(sz_y):
-        for o in range(sz_o):
-            indx = (lord[:,o] < rord[:,o]) & (pixlocn[:,y,1] > lord[:,o])\
-                        & (pixlocn[:,y,1] < rord[:,o])
-            indx |= ( (lord[:,o] > rord[:,o]) & (pixlocn[:,y,1] < lord[:,o])
-                        & (pixlocn[:,y,1] > rord[:,o]) )
-            if np.any(indx):
-                # Only assign a single order to a given pixel
-                outfr[indx,y] = o+1
-                break
-
-    return outfr
-
-
-def plt_bspline_sky(tilts, scifrcp, bgf_flat, inslit, gdp, bspl=None):
-    # Setup
-    srt = np.argsort(tilts[inslit].flatten())
-    # Plot
-    plt.close()
-    plt.clf()
-    ax = plt.gca()
-    ax.scatter(tilts[gdp]*tilts.shape[0], scifrcp[gdp], marker='o')
-    ax.plot(tilts[inslit].flatten()[srt]*tilts.shape[0], bgf_flat[srt], 'r-')
-    # Show the knots
-    if bspl is not None:
-        xval = bspl[0]*(tilts.shape[0]-1)
-        yval = bspl[1]
-        ax.scatter(xval, yval, marker='*', color='r')
-    plt.show()
-
-
-=======
->>>>>>> 9be7e4d8
