from __future__ import (print_function, absolute_import, division, unicode_literals)

import numpy as np
from scipy.signal import savgol_filter
import scipy.signal as signal
import scipy.ndimage as ndimage
import scipy.interpolate as interp
from matplotlib import pyplot as plt
from pypit import arextract
from pypit import arlris
from pypit import armsgs
from pypit import artrace
from pypit import arutils
from pypit import arparse as settings
from pypit import arspecobj
from pypit import arqa
from pypit import arpca
from pypit import arwave

from pypit import ardebug as debugger

# Logging
msgs = armsgs.get_logger()


def background_subtraction(slf, sciframe, varframe, slitn, det, refine=0.0):
    """ Generate a frame containing the background sky spectrum

    Parameters
    ----------
    slf : Class
      Science Exposure Class
    sciframe : ndarray
      science frame
    varframe : ndarray
      variance frame
    slitn : int
      Slit number
    det : int
      Detector index
    refine : float or ndarray
      refine the object traces. This should be a small value around 0.0.
      If a float, a constant offset will be applied.
      Otherwise, an array needs to be specified of the same length as
      sciframe.shape[0] that contains the refinement of each pixel along
      the spectral direction.

    Returns
    -------
    bgframe : ndarray
      An image, the same size as sciframe, that contains
      the background spectrum within the specified slit.
    nl : int
      number of pixels from the left slit edge to use as background pixels
    nr : int
      number of pixels from the right slit edge to use as background pixels
    """
    # Obtain all pixels that are within the slit edges, and are not masked
    word = np.where((slf._slitpix[det - 1] == slitn + 1) & (slf._scimask[det - 1] == 0))
    if word[0].size == 0:
        msgs.warn("There are no pixels in slit {0:d}".format(slitn))
        debugger.set_trace()
        nl, nr = 0, 0
        return np.zeros_like(sciframe), nl, nr
    # Calculate the oversampled object profiles
    xedges, modvals = object_profile(slf, sciframe, slitn, det, refine=refine, factor=3)
    bincent = 0.5*(xedges[1:]+xedges[:-1])
    npix = slf._pixwid[det - 1][slitn]
    tilts = slf._tilts[det - 1].copy()
    lordloc = slf._lordloc[det - 1][:, slitn]
    rordloc = slf._rordloc[det - 1][:, slitn]
    # For each pixel, calculate the fraction along the slit's spatial direction
    spatval = (word[1] - lordloc[word[0]] + refine) / (rordloc[word[0]] - lordloc[word[0]])
    # Cumulative sum and normalize
    csum = np.cumsum(modvals)
    csum -= csum[0]
    csum /= csum[-1]
    # Find a first guess of the edges of the object profile - assume this is the innermost 90 percent of the flux
    argl = np.argmin(np.abs(csum - 0.05))
    argr = np.argmin(np.abs(csum - 0.95))
    # Considering the possible background pixels that are left of the object,
    # find the first time where the object profile no longer decreases as you
    # move toward the edge of the slit. This is the beginning of the noisy
    # object profile, which is where the object can no longer be distinguished
    # from the background.
    wl = np.where((modvals[1:] < modvals[:-1]) & (bincent[1:] < bincent[argl]))
    wr = np.where((modvals[1:] > modvals[:-1]) & (bincent[1:] > bincent[argr]))
    nl, nr = 0, 0
    if wl[0].size != 0:
        # This is the index of the first time where the object profile
        # no longer decreases as you move towards the slit edge
        nl = np.max(wl[0])
    if wr[0].size != 0:
        # This is the index of the first time where the object profile
        # no longer decreases as you move towards the slit edge
        nr = npix - np.min(wr[0])
    if nl+nr < 5:
        msgs.warn("The object profile appears to extrapolate to the edge of the detector")
        msgs.info("A background subtraction will not be performed for slit {0:d}".format(slitn+1))
        nl, nr = 0, 0
        return np.zeros_like(sciframe), nl, nr
    # Find background pixels and fit
    wbgpix = np.where((spatval <= float(nl)/npix) | (spatval >= float(nr)/npix))
    if settings.argflag['reduce']['skysub']['method'].lower() == 'bspline':
        msgs.info("Using bspline sky subtraction")
        srt = np.argsort(tilts[wbgpix])
        ivar = arutils.calc_ivar(varframe)
        # Perform a weighted b-spline fit to the sky background pixels
        mask, bspl = arutils.robust_polyfit(tilts[wbgpix][srt], sciframe[wbgpix][srt], 3, function='bspline',
                                            weights=np.sqrt(ivar)[wbgpix][srt], sigma=5.,
                                            maxone=False, **settings.argflag['reduce']['skysub']['bspline'])
        bgf_flat = arutils.func_val(bspl, tilts.flatten(), 'bspline')
        bgframe = bgf_flat.reshape(tilts.shape)
        if msgs._debug['sky_sub']:
            def plt_bspline_sky(tilts, scifrcp, bgf_flat):
                # Setup
                srt = np.argsort(tilts.flatten())
                # Plot
                plt.close()
                plt.clf()
                ax = plt.gca()
                ax.scatter(tilts[gdp]*tilts.shape[0], scifrcp[gdp], marker='o')
                ax.plot(tilts.flatten()[srt]*tilts.shape[0], bgf_flat[srt], 'r-')
                plt.show()
            plt_bspline_sky(tilts, sciframe, bgf_flat)
            debugger.set_trace()
    else:
        msgs.error('Not ready for this method for skysub {:s}'.format(
                settings.argflag['reduce']['skysub']['method'].lower()))
    if np.any(np.isnan(bgframe)):
        msgs.warn("NAN in bgframe.  Replacing with 0")
        bad = np.isnan(bgframe)
        bgframe[bad] = 0.
    return bgframe, nl, nr


def badpix(det, frame, sigdev=10.0):
    """
    frame is a master bias frame
    sigdev is the number of standard deviations away from the median that a pixel needs to be in order to be classified as a bad pixel
    """
    dnum = settings.get_dnum(det)
    bpix = np.zeros_like(frame, dtype=np.int)
    subfr, tframe, temp = None, None, None
    for i in range(settings.spect[dnum]['numamplifiers']):
        datasec = "datasec{0:02d}".format(i+1)
        x0, x1 = settings.spect[dnum][datasec][0][0], settings.spect[dnum][datasec][0][1]
        y0, y1 = settings.spect[dnum][datasec][1][0], settings.spect[dnum][datasec][1][1]
        xv = np.arange(x0, x1)
        yv = np.arange(y0, y1)
        # Construct an array with the rows and columns to be extracted
        w = np.ix_(xv,yv)
        tframe = frame[w]
        temp = np.abs(np.median(tframe)-tframe)
        sigval = max(np.median(temp)*1.4826, 1.4826)
        ws = np.where(temp > sigdev*sigval)
        subfr = np.zeros(tframe.shape, dtype=np.int)
        subfr[ws] = 1
        bpix[w] = subfr
    del subfr, tframe, temp
    # Finally, trim the bad pixel frame
    bpix = trim(bpix, det)
    msgs.info("Identified {0:d} bad pixels".format(int(np.sum(bpix))))
    return bpix


def bg_subtraction(slf, det, sciframe, varframe, crpix, tracemask=None,
                   rejsigma=3.0, maskval=-999999.9):
    """ Extract a science target and background flux
    :param slf:
    :param sciframe:
    :param varframe:
    :return:
    """
    from pypit import arcyutils
    from pypit import arcyproc
    # Set some starting parameters (maybe make these available to the user)
    msgs.work("Should these parameters be made available to the user?")
    polyorder, repeat = 5, 1
    # Begin the algorithm
    errframe = np.sqrt(varframe)
    # Find which pixels are within the order edges
    msgs.info("Identifying pixels within each order")
    ordpix = arcyutils.order_pixels(slf._pixlocn[det-1],
                                    slf._lordloc[det-1]*0.95+slf._rordloc[det-1]*0.05,
                                    slf._lordloc[det-1]*0.05+slf._rordloc[det-1]*0.95)
    msgs.info("Applying bad pixel mask")
    ordpix *= (1-slf._bpix[det-1].astype(np.int)) * (1-crpix.astype(np.int))
    if tracemask is not None: ordpix *= (1-tracemask.astype(np.int))
    # Construct an array of pixels to be fit with a spline
    msgs.bug("Remember to include the following in a loop over order number")
    #whord = np.where(ordpix != 0)
    o = 0 # order=1
    whord = np.where(ordpix == o+1)
    tilts = slf._tilts[det-1].copy()
    xvpix  = tilts[whord]
    scipix = sciframe[whord]
    varpix = varframe[whord]
    xargsrt = np.argsort(xvpix,kind='mergesort')
    sxvpix  = xvpix[xargsrt]
    sscipix = scipix[xargsrt]
    svarpix = varpix[xargsrt]
    # Reject deviant pixels -- step through every 1.0/sciframe.shape[0] in sxvpix and reject significantly deviant pixels
    edges = np.linspace(min(0.0,np.min(sxvpix)),max(1.0,np.max(sxvpix)),sciframe.shape[0])
    fitcls = np.zeros(sciframe.shape[0])
    #if tracemask is None:
    if True:
        maskpix = np.zeros(sxvpix.size)
        msgs.info("Identifying pixels containing the science target")
        msgs.work("Speed up this step in cython")
        for i in range(sciframe.shape[0]-1):
            wpix = np.where((sxvpix>=edges[i]) & (sxvpix<=edges[i+1]))
            if (wpix[0].size>5):
                txpix = sxvpix[wpix]
                typix = sscipix[wpix]
                msk, cf = arutils.robust_polyfit(txpix, typix, 0, sigma=rejsigma)
                maskpix[wpix] = msk
                #fitcls[i] = cf[0]
                wgd=np.where(msk == 0)
                szt = np.size(wgd[0])
                if szt > 8:
                    fitcls[i] = np.mean(typix[wgd][szt//2-3:szt//2+4]) # Average the 7 middle pixels
                    #fitcls[i] = np.mean(np.random.shuffle(typix[wgd])[:5]) # Average the 5 random pixels
                else:
                    fitcls[i] = cf[0]
    else:
        msgs.work("Speed up this step in cython")
        for i in range(sciframe.shape[0]-1):
            wpix = np.where((sxvpix >= edges[i]) & (sxvpix <= edges[i+1]))
            typix = sscipix[wpix]
            szt = typix.size
            if szt > 8:
                fitcls[i] = np.mean(typix[szt//2-3:szt//2+4])  # Average the 7 middle pixels
            elif szt != 0:
                fitcls[i] = np.mean(typix)
            else:
                fitcls[i] = 0.0
        # Trace the sky lines to get a better estimate of the tilts
        scicopy = sciframe.copy()
        scicopy[np.where(ordpix == 0)] = maskval
        scitilts, _ = artrace.model_tilt(slf, det, scicopy, guesstilts=tilts.copy(), censpec=fitcls, maskval=maskval, plotQA=True)
        xvpix  = scitilts[whord]
        scipix = sciframe[whord]
        varpix = varframe[whord]
        mskpix = tracemask[whord]
        xargsrt = np.argsort(xvpix, kind='mergesort')
        sxvpix  = xvpix[xargsrt]
        sscipix = scipix[xargsrt]
        svarpix = varpix[xargsrt]
        maskpix = mskpix[xargsrt]
    # Check the mask is reasonable
    scimask = sciframe.copy()
    rxargsrt = np.argsort(xargsrt, kind='mergesort')
    scimask[whord] *= (1.0-maskpix)[rxargsrt]
    #arutils.ds9plot(scimask)
    # Now trace the sky lines to get a better estimate of the spectral tilt during the observations
    scifrcp = scimask.copy()
    scifrcp[whord] += (maskval*maskpix)[rxargsrt]
    scifrcp[np.where(ordpix == 0)] = maskval
    # Check tilts? -- Can also be error in flat fielding or slit illumination
    if msgs._debug['sky_sub']:
        gdp = scifrcp != maskval
        #debugger.xplot(tilts[gdp]*tilts.shape[0], scifrcp[gdp], scatter=True)
        idx = 1893
        if True:
            plt.clf()
            ax = plt.gca()
            ax.scatter(tilts[idx-2,:], scifrcp[idx-2,:], color='green')
            ax.scatter(tilts[idx-1,:], scifrcp[idx-1,:], color='blue')
            ax.scatter(tilts[idx,:], scifrcp[idx,:], color='red')
            ax.scatter(tilts[idx+1,:], scifrcp[idx+1,:], color='orange')
            ax.set_ylim(0., 3000)
            plt.show()
            debugger.set_trace()
    #
    msgs.info("Fitting sky background spectrum")
    if settings.argflag['reduce']['skysub']['method'].lower() == 'polyscan':
        polypoints = 5
        nsmth = 15
        bgmodel = arcyproc.polyscan_fitsky(tilts.copy(), scifrcp.copy(), 1.0/errframe, maskval, polyorder, polypoints, nsmth, repeat)
        bgpix = bgmodel[whord]
        sbgpix = bgpix[xargsrt]
        wbg = np.where(sbgpix != maskval)
        # Smooth this spectrum
        polyorder = 1
        xpix = sxvpix[wbg]
        maxdiff = np.sort(xpix[1:]-xpix[:-1])[xpix.size-sciframe.shape[0]-1] # only include the next pixel in the fit if it is less than 10x the median difference between all pixels
        msgs.info("Generating sky background image")
        #if msgs._debug['sky_sub']:
        #    debugger.set_trace()
        #    debugger.xplot(sxvpix[wbg]*tilts.shape[0], sbgpix[wbg], scatter=True)
        bgscan = arcyutils.polyfit_scan_lim(sxvpix[wbg], sbgpix[wbg].copy(), np.ones(wbg[0].size,dtype=np.float), maskval, polyorder, sciframe.shape[1]/3, repeat, maxdiff)
        # Restrict to good values
        gdscan = bgscan != maskval
        if msgs._debug['sky_sub']:
            debugger.set_trace()
            debugger.xplot(sxvpix[wbg[0][gdscan]]*tilts.shape[0], sbgpix[wbg[0][gdscan]], scatter=True)
        if np.sum(~gdscan) > 0:
            msgs.warn("At least one masked value in bgscan")
        # Generate
        bgframe = np.interp(tilts.flatten(), sxvpix[wbg[0][gdscan]], bgscan[gdscan]).reshape(tilts.shape)
    elif settings.argflag['reduce']['skysub']['method'].lower() == 'bspline':
        msgs.info("Using bspline sky subtraction")
        gdp = scifrcp != maskval
        srt = np.argsort(tilts[gdp])
        #bspl = arutils.func_fit(tilts[gdp][srt], scifrcp[gdp][srt], 'bspline', 3,
        #                        **settings.argflag['reduce']['skysub']['bspline'])
        ivar = arutils.calc_ivar(varframe)
        mask, bspl = arutils.robust_polyfit(tilts[gdp][srt], scifrcp[gdp][srt], 3, function='bspline',
                                            weights=np.sqrt(ivar)[gdp][srt], sigma=5.,
                                            maxone=False, **settings.argflag['reduce']['skysub']['bspline'])
        bgf_flat = arutils.func_val(bspl, tilts.flatten(), 'bspline')
        bgframe = bgf_flat.reshape(tilts.shape)
        if msgs._debug['sky_sub']:
            def plt_bspline_sky(tilts, scifrcp, bgf_flat, maskval):
                # Setup
                srt = np.argsort(tilts.flatten())
                # Plot
                plt.close()
                plt.clf()
                ax = plt.gca()
                ax.scatter(tilts[gdp]*tilts.shape[0], scifrcp[gdp], marker='o')
                ax.plot(tilts.flatten()[srt]*tilts.shape[0], bgf_flat[srt], 'r-')
                plt.show()
            plt_bspline_sky(tilts, scifrcp, bgf_flat, maskval)
            debugger.set_trace()
    else:
        msgs.error('Not ready for this method for skysub {:s}'.format(
                settings.argflag['reduce']['skysub']['method'].lower()))
    if np.sum(np.isnan(bgframe)) > 0:
        msgs.warn("NAN in bgframe.  Replacing with 0")
        bad = np.isnan(bgframe)
        bgframe[bad] = 0.
    if msgs._debug['sky_sub']:
        debugger.set_trace()
        #debugger.show_image(sciframe-bgframe)
    # Plot to make sure that the result is good
    #arutils.ds9plot(bgframe)
    #arutils.ds9plot(sciframe-bgframe)
    return bgframe


def error_frame_postext(sciframe, idx, fitsdict):
    # Dark Current noise
    dnoise = settings.spect['det']['darkcurr'] * float(fitsdict["exptime"][idx])/3600.0
    # The effective read noise
    rnoise = settings.spect['det']['ronoise']**2 + (0.5*settings.spect['det']['gain'])**2
    errframe = np.zeros_like(sciframe)
    w = np.where(sciframe != -999999.9)
    errframe[w] = np.sqrt(sciframe[w] + rnoise + dnoise)
    w = np.where(sciframe == -999999.9)
    errframe[w] = 999999.9
    return errframe


def flatfield(slf, sciframe, flatframe, det, snframe=None,
              varframe=None, slitprofile=None):
    """ Flat field the input image
    Parameters
    ----------
    slf
    sciframe : 2d image
    flatframe : 2d image
    snframe : 2d image, optional
    det : int
      Detector index
    varframe : ndarray
      variance image
    slitprofile : ndarray
      slit profile image

    Returns
    -------
    flat-field image
    and updated sigma array if snframe is input
    or updated variance array if varframe is input

    """
    if (varframe is not None) & (snframe is not None):
        msgs.error("Cannot set both varframe and snframe")
    if slitprofile is not None:
        flatframe *= slitprofile
    # New image
    retframe = np.zeros_like(sciframe)
    w = np.where(flatframe > 0.0)
    retframe[w] = sciframe[w]/flatframe[w]
    if w[0].size != flatframe.size:
        ww = np.where(flatframe <= 0.0)
        slf._bpix[det-1][ww] = 1.0
    # Variance?
    if varframe is not None:
        retvar = np.zeros_like(sciframe)
        retvar[w] = varframe[w]/flatframe[w]**2
        return retframe, retvar
    # Error image
    if snframe is None:
        return retframe
    else:
        errframe = np.zeros_like(sciframe)
        wnz = np.where(snframe>0.0)
        errframe[wnz] = retframe[wnz]/snframe[wnz]
        return retframe, errframe


def flatnorm(slf, det, msflat, maskval=-999999.9, overpix=6, plotdesc=""):
    """ Normalize the flat-field frame

    Parameters
    ----------
    slf : class
      An instance of the Science Exposure class
    det : int
      Detector number
    msflat : ndarray
      Flat-field image
    maskval : float
      Global floating point mask value used throughout the code
    overpix : int
      overpix/2 = the number of pixels to extend beyond each side of the order trace
    plotdesc : str
      A title for the plotted QA

    Returns
    -------
    msnormflat : ndarray
      The normalized flat-field frame
    msblaze : ndarray
      A 2d array containing the blaze function for each slit
    """
    from pypit import arcyutils
    from pypit import arcyextract
    from pypit import arcyproc
    dnum = settings.get_dnum(det)

    msgs.info("Normalizing the master flat field frame")
    norders = slf._lordloc[det-1].shape[1]
    # First, determine the relative scale of each amplifier (assume amplifier 1 has a scale of 1.0)
    if (settings.spect[dnum]['numamplifiers'] > 1) & (norders > 1):
        sclframe = get_ampscale(slf, det, msflat)
        # Divide the master flat by the relative scale frame
        msflat /= sclframe
    else:
        sclframe = np.ones(msflat, dtype=np.float)
    # Determine the blaze
    polyord_blz = 2  # This probably doesn't need to be a parameter that can be set by the user
    # Look at the end corners of the detector to get detector size in the dispersion direction
    #xstr = slf._pixlocn[det-1][0,0,0]-slf._pixlocn[det-1][0,0,2]/2.0
    #xfin = slf._pixlocn[det-1][-1,-1,0]+slf._pixlocn[det-1][-1,-1,2]/2.0
    #xint = slf._pixlocn[det-1][:,0,0]
    # Find which pixels are within the order edges
    msgs.info("Identifying pixels within each order")
    ordpix = arcyutils.order_pixels(slf._pixlocn[det-1], slf._lordloc[det-1], slf._rordloc[det-1])
    msgs.info("Applying bad pixel mask")
    ordpix *= (1-slf._bpix[det-1].astype(np.int))
    mskord = np.zeros(msflat.shape)
    msgs.info("Rectifying the orders to estimate the background locations")
    #badorders = np.zeros(norders)
    msnormflat = maskval*np.ones_like(msflat)
    msblaze = maskval*np.ones((msflat.shape[0],norders))
    msgs.work("Must consider different amplifiers when normalizing and determining the blaze function")
    msgs.work("Multiprocess this step to make it faster")
    flat_ext1d = maskval*np.ones((msflat.shape[0],norders))
    for o in range(norders):
        if settings.argflag["reduce"]["flatfield"]["method"].lower() == "bspline":
            msgs.info("Deriving blaze function of slit {0:d} with a bspline".format(o+1))
            tilts = slf._tilts[det - 1].copy()
            gdp = (msflat != maskval) & (ordpix == o + 1)
            srt = np.argsort(tilts[gdp])
            everyn = settings.argflag['reduce']['flatfield']['params'][0]
            if everyn > 0.0 and everyn < 1.0:
                everyn *= msflat.shape[0]
                everyn = int(everyn + 0.5)
            everyn *= slf._pixwid[det - 1][o]
            if np.where(gdp)[0].size < 2*everyn:
                msgs.warn("Not enough pixels in slit {0:d} to fit a bspline")
                continue
            bspl = arutils.func_fit(tilts[gdp][srt], msflat[gdp][srt], 'bspline', 3, everyn=everyn)
            model_flat = arutils.func_val(bspl, tilts.flatten(), 'bspline')
            model = model_flat.reshape(tilts.shape)
            word = np.where(ordpix == o + 1)
            msnormflat[word] = msflat[word] / model[word]
            msblaze[:, o] = arutils.func_val(bspl, np.linspace(0.0, 1.0, msflat.shape[0]), 'bspline')
            mskord[word] = 1.0
            flat_ext1d[:, o] = np.sum(msflat * mskord, axis=1) / np.sum(mskord, axis=1)
            mskord *= 0.0
        elif settings.argflag["reduce"]["flatfield"]["method"].lower() == "polyscan":
            # Rectify this order
            recframe = arcyextract.rectify(msflat, ordpix, slf._pixcen[det - 1][:, o], slf._lordpix[det - 1][:, o],
                                           slf._rordpix[det - 1][:, o], slf._pixwid[det - 1][o] + overpix, maskval)
            polyorder = settings.argflag["reduce"]["flatfield"]["params"][0]
            polypoints = settings.argflag["reduce"]["flatfield"]["params"][1]
            repeat = settings.argflag["reduce"]["flatfield"]["params"][2]
            # Take the median along the spatial dimension
            flatmed = np.median(recframe, axis=1)
            # Perform a polynomial fitting scheme to determine the blaze profile
            xarray = np.arange(flatmed.size, dtype=np.float)
            weight = flatmed.copy()
            msgs.work("Routine doesn't support user parameters yet")
            msgs.bug("Routine doesn't support user parameters yet")
            blazet = arcyutils.polyfit_scan(xarray, flatmed.copy(), weight, maskval, polyorder, polypoints, repeat)
             # Remove the masked endpoints
            outx, outy, outm, lox, hix = arcyproc.remove_maskedends(xarray, flatmed, blazet, maskval)
            # Inspect the end points and extrapolate from the best fitting end pixels
            derv = (outm[1:]-outm[:-1])/(outx[1:]-outx[:-1])
            dervx = 0.5*(outx[1:]+outx[:-1])
            derv2 = (derv[1:]-derv[:-1])/(dervx[1:]-dervx[:-1])
            medv = np.median(derv2)
            madv = 1.4826*np.median(np.abs(derv2-medv))
            blaze = arcyproc.blaze_fitends(outx, outy, outm, derv2-medv, madv, polyord_blz, polypoints)
            #plt.plot(xarray,flatmed,'k-',drawstyle='steps')
            #plt.plot(xarray, blaze, 'r-')
            #plt.show()
            #np.savetxt("check_blaze_ord{0:d}.txt".format(o),np.transpose((xarray,flatmed)))
            # Divide the flat by the fitted flat profile
            finalblaze = np.ones(recframe.shape[0])
            finalblaze[lox:hix] = blaze.copy()
            blazenrm = finalblaze.reshape((finalblaze.size, 1)).repeat(recframe.shape[1], axis=1)
            recframe /= blazenrm
            # Store the blaze for this order
            msblaze[lox:hix,o] = blaze.copy()
            flat_ext1d[:,o] = flatmed.copy()
            # Sort the normalized frames along the dispersion direction
            recsort = np.sort(recframe, axis=0)
            # Find the mean value, but only consider the "innermost" 50 per cent of pixels (i.e. the pixels closest to 1.0)
            recmean = arcyproc.scale_blaze(recsort, maskval)
            #rows = np.arange(recsort.shape[0]/4,(3*recsort.shape[0])/4,dtype=np.int)
            #w = np.ix_(rows,np.arange(recframe.shape[1]))
            #recmean = np.mean(recsort[w],axis=0)
            for i in range(recmean.size):
                recframe[:, i] /= recmean[i]
            # Undo the rectification
            normflat_unrec = arcyextract.rectify_undo(recframe, slf._pixcen[det-1][:,o], slf._lordpix[det-1][:,o],
                                                      slf._rordpix[det-1][:,o], slf._pixwid[det-1][o], maskval,
                                                      msflat.shape[0], msflat.shape[1])
            # Apply the normalized flatfield for this order to the master normalized frame
            msnormflat = arcyproc.combine_nrmflat(msnormflat, normflat_unrec, slf._pixcen[det-1][:,o],
                                                  slf._lordpix[det-1][:,o], slf._rordpix[det-1][:,o],
                                                  slf._pixwid[det-1][o]+overpix, maskval)
        else:
            msgs.error("Flatfield method {0:s} is not supported".format(settings.argflag["reduce"]["flatfield"]["method"]))
    # Send the blaze away to be plotted and saved
    if "2dpca" in settings.argflag["reduce"]["flatfield"].keys():
        if settings.argflag["reduce"]["flatfield"]["2dpca"] >= 1:
            msgs.info("Performing a 2D PCA on the blaze fits")
            msblaze = arpca.pca2d(msblaze, settings.argflag["reduce"]["flatfield"]["2dpca"])
    # Plot the blaze model
    if not msgs._debug['no_qa']:
        msgs.info("Saving blaze fits to QA")
        arqa.plot_orderfits(slf, msblaze, flat_ext1d, desc=plotdesc, textplt="Order")
    # If there is more than 1 amplifier, apply the scale between amplifiers to the normalized flat
    if (settings.spect[dnum]['numamplifiers'] > 1) & (norders > 1):
        msnormflat *= sclframe
    return msnormflat, msblaze


def get_ampscale(slf, det, msflat):
    """ Normalize the flat-field frame

    Parameters
    ----------
    slf : class
      An instance of the Science Exposure class
    det : int
      Detector number
    msflat : ndarray
      Flat-field image

    Returns
    -------
    sclframe : ndarray
      A frame to scale all amplifiers to the same counts at the amplifier borders
    """
    dnum = settings.get_dnum(det)

    sclframe = np.ones_like(msflat)
    ampdone = np.zeros(settings.spect[dnum]['numamplifiers'], dtype=int) # 1 = amplifiers have been assigned a scale
    ampdone[0]=1
    while np.sum(ampdone) != settings.spect[dnum]['numamplifiers']:
        abst, bbst, nbst, n0bst, n1bst = -1, -1, -1, -1, -1 # Reset the values for the most overlapping amplifier
        for a in range(0, settings.spect[dnum]['numamplifiers']): # amplifier 'a' is always the reference amplifier
            if ampdone[a] == 0: continue
            for b in range(0, settings.spect[dnum]['numamplifiers']):
                if ampdone[b] == 1 or a == b: continue
                tstframe = np.zeros_like(msflat)
                tstframe[np.where(slf._datasec[det-1] == a+1)] = 1
                tstframe[np.where(slf._datasec[det-1] == b+1)] = 2
                # Determine the total number of adjacent edges between amplifiers a and b
                n0 = np.sum(tstframe[1:,:]-tstframe[:-1,:])
                n1 = np.sum(tstframe[:,1:]-tstframe[:,:-1])
                if (abs(n0)+abs(n1)) > nbst:
                    n0bst = n0
                    n1bst = n1
                    nbst = abs(n0)+abs(n1)
                    abst = a
                    bbst = b
        # Determine the scaling factor for these two amplifiers
        tstframe = np.zeros_like(msflat)
        tstframe[np.where(slf._datasec[det-1] == abst+1)] = 1
        tstframe[np.where(slf._datasec[det-1] == bbst+1)] = 2
        if abs(n0bst) > abs(n1bst):
            # The amplifiers overlap on the zeroth index
            w = np.where(tstframe[1:,:]-tstframe[:-1,:] != 0)
            sclval = np.median(msflat[w[0][0]+1, w[1]])/np.median(msflat[w[0][0], w[1]])
            # msflat[w[0][0], w[1][0:50]] = 1.0E10
            # msflat[w[0][0]-1, w[1][0:50]] = -1.0E10
            # arutils.ds9plot(msflat)
            if n0bst > 0:
                # Then pixel w[0][0] falls on amplifier a
                sclval = sclframe[w[0][0], w[1]] * sclval
            else:
                # pixel w[0][0] falls on amplifier b
                sclval = sclframe[w[0][0]+1, w[1]] / sclval
        else:
            # The amplifiers overlap on the first index
            w = np.where(tstframe[:,1:]-tstframe[:,:-1] != 0)
            sclval = np.median(msflat[w[0], w[1][0]+1]/msflat[w[0], w[1][0]])
            if n1bst > 0:
                # Then pixel w[1][0] falls on amplifier a
                sclval = sclframe[w[0], w[1][0]] * sclval
            else:
                # pixel w[1][0] falls on amplifier b
                sclval = sclframe[w[0], w[1][0]+1] / sclval
        # Finally, apply the scale factor thwe amplifier b
        w = np.where(slf._datasec[det-1] == bbst+1)
        sclframe[w] = np.median(sclval)
        ampdone[bbst] = 1
    return sclframe


def get_datasec_trimmed(slf, fitsdict, det, scidx):
    """
     Generate a frame that identifies each pixel to an amplifier, and then trim it to the data sections.
     This frame can be used to later identify which trimmed pixels correspond to which amplifier

    Parameters
    ----------
    slf : class
      An instance of the ScienceExposure class
    fitsdict : dict
      Contains relevant information from fits header files
    det : int
      Detector number, starts at 1
    scidx : int
      Index of science frame

    Returns
    -------
    fitsdict : dict
      Updates to the input fitsdict
    """
    dnum = settings.get_dnum(det)

    # Get naxis0, naxis1, datasec, oscansec, ampsec for specific instruments
    if settings.argflag['run']['spectrograph'] in ['lris_blue', 'lris_red']:
        msgs.info("Parsing datasec and oscansec from headers")
        temp, head0, secs = arlris.read_lris(fitsdict['directory'][scidx]+
                                             fitsdict['filename'][scidx],
                                             det)
        # Naxis
        fitsdict['naxis0'][scidx] = temp.shape[0]
        fitsdict['naxis1'][scidx] = temp.shape[1]
        # Loop on amplifiers
        for kk in range(settings.spect[dnum]['numamplifiers']):
            datasec = "datasec{0:02d}".format(kk+1)
            settings.spect[dnum][datasec] = settings.load_sections(secs[0][kk])
            oscansec = "oscansec{0:02d}".format(kk+1)
            settings.spect[dnum][oscansec] = settings.load_sections(secs[1][kk])
    # For convenience
    naxis0, naxis1 = int(fitsdict['naxis0'][scidx]), int(fitsdict['naxis1'][scidx])
    # Initialize the returned array
    retarr = np.zeros((naxis0, naxis1))
    for i in range(settings.spect[dnum]['numamplifiers']):
        datasec = "datasec{0:02d}".format(i+1)
        x0, x1 = settings.spect[dnum][datasec][0][0], settings.spect[dnum][datasec][0][1]
        y0, y1 = settings.spect[dnum][datasec][1][0], settings.spect[dnum][datasec][1][1]
        if x0 < 0: x0 += naxis0
        if x1 <= 0: x1 += naxis0
        if y0 < 0: y0 += naxis1
        if y1 <= 0: y1 += naxis1
        # Fill in the pixels for this amplifier
        xv = np.arange(x0, x1)
        yv = np.arange(y0, y1)
        w = np.ix_(xv, yv)
        try:
            retarr[w] = i+1
        except IndexError:
            debugger.set_trace()
        # Save these locations for trimming
        if i == 0:
            xfin = xv.copy()
            yfin = yv.copy()
        else:
            xfin = np.unique(np.append(xfin, xv.copy()))
            yfin = np.unique(np.append(yfin, yv.copy()))
    # Construct and array with the rows and columns to be extracted
    w = np.ix_(xfin, yfin)
    slf._datasec[det-1] = retarr[w]
    return


def get_wscale(slf):
    """
    This routine calculates the wavelength array based on the sampling size (in km/s) of each pixel.
    It conveniently assumes a standard reference wavelength of 911.75348 A
    """

    lam0 = 911.75348
    step = 1.0 + settings.argflag['reduce']['pixelsize']/299792.458
    # Determine the number of pixels from lam0 that need to be taken to reach the minimum wavelength of the spectrum
    msgs.work("No orders should be masked -- remove this code when the auto wavelength ID routine is fixed, and properly extrapolates.")
    w = np.where(slf._waveids!=-999999.9)
    nmin = int(np.log10(np.min(slf._waveids[w])/lam0)/np.log10(step) )
    nmax = int(1.0 + np.log10(np.max(slf._waveids[w])/lam0)/np.log10(step) ) # 1.0+ is to round up
    wave = np.min(slf._waveids[w]) * (step**np.arange(1+nmax-nmin))
    msgs.info("Extracted wavelength range will be: {0:.5f} - {1:.5f}".format(wave.min(),wave.max()))
    msgs.info("Total number of spectral pixels in the extracted spectrum will be: {0:d}".format(1+nmax-nmin))
    return wave


def object_profile(slf, sciframe, slitn, det, refine=0.0, factor=3):
    """ Generate an array of the object profile

    Parameters
    ----------
    slf : Class
      Science Exposure Class
    sciframe : ndarray
      science frame
    slitn : int
      Slit number
    det : int
      Detector index
    refine : float or ndarray
      refine the object traces. This should be a small value around 0.0.
      If a float, a constant offset will be applied.
      Otherwise, an array needs to be specified of the same length as
      sciframe.shape[0] that contains the refinement of each pixel along
      the spectral direction.
    factor : int, optional
      Sampling factor. factor=1 samples the object profile
      with the number of pixels along the length of the slit.
      factor=2 samples with twice the number of pixels along
      the length of the slit, etc.

    Returns
    -------
    xedges : ndarray
      bin edges
    profile : ndarray
      object profile
    """
    # Obtain the indices of the pixels that are in slit number 'slitn', and are not masked
    word = np.where((slf._slitpix[det - 1] == slitn + 1) & (slf._scimask[det - 1] == 0))
    if word[0].size == 0:
        msgs.warn("There are no pixels in slit {0:d}".format(slitn))
        return None, None
    # Determine the width of the slit in pixels, and calculate the
    # number of bins needed to oversample the object profile.
    npix = slf._pixwid[det-1][slitn]
    nbins = factor*npix
    # Extract the left and right order locations, and estimate the spatial positions
    # of all pixels within the slit.
    lordloc = slf._lordloc[det - 1][:, slitn]
    rordloc = slf._rordloc[det - 1][:, slitn]
    spatval = (word[1] - lordloc[word[0]] + refine) / (rordloc[word[0]] - lordloc[word[0]])
    # Create an array to store the oversampled object profile
    profile = np.zeros(nbins)
    # Determine the bin edges of the oversampled array
    xedges = np.linspace(np.min(spatval), np.max(spatval), nbins+1)
    # Assign each detector pixel within the slit to an oversampled pixel
    groups = np.digitize(spatval, xedges)
    flxfr = sciframe[word]
    # For each oversampled pixel, calculate the median flux
    msgs.work("It might be a good idea to use a weighted mean (where weights=flux), instead of the median here")
    for mm in range(1, xedges.size):
        profile[mm - 1] = np.median(flxfr[groups == mm])
    return xedges, profile


def reduce_prepare(slf, sciframe, scidx, fitsdict, det, standard=False):
    """ Prepare the Run standard extraction steps on a frame

    Parameters
    ----------
    sciframe : image
      Bias subtracted image (using arload.load_frame)
    scidx : int
      Index of the frame
    fitsdict : dict
      Contains relevant information from fits header files
    det : int
      Detector index
    standard : bool, optional
      Standard star frame?
    """
    # Check inputs
    if not isinstance(scidx, (int,np.integer)):
        raise IOError("scidx needs to be an int")
    # Convert ADUs to electrons
    sciframe *= gain_frame(slf, det)
    # Mask
    slf._scimask[det-1] = np.zeros_like(sciframe).astype(int)
    msgs.info("Masking bad pixels")
    slf.update_sci_pixmask(det, slf._bpix[det-1], 'BadPix')
    # Variance
    msgs.info("Generate raw variance frame (from detected counts [flat fielded])")
    rawvarframe = variance_frame(slf, det, sciframe, scidx, fitsdict)
    ###############
    # Subtract off the scattered light from the image
    msgs.work("Scattered light subtraction is not yet implemented...")
    ###############
    # Flat field the science frame (and variance)
    if settings.argflag['reduce']['flatfield']['perform']:
        msgs.info("Flat fielding the science frame")
        sciframe, rawvarframe = flatfield(slf, sciframe, slf._mspixelflatnrm[det-1], det,
                                          varframe=rawvarframe, slitprofile=slf._slitprof[det-1])
    else:
        msgs.info("Not performing a flat field calibration")
    if not standard:
        slf._sciframe[det-1] = sciframe
        slf._rawvarframe[det-1] = rawvarframe
    ###############
    # Identify cosmic rays
    msgs.work("Include L.A.Cosmic arguments in the settings files")
    if True: crmask = lacosmic(slf, fitsdict, det, sciframe, scidx, grow=1.5)
    else: crmask = np.zeros(sciframe.shape)
    # Mask
    slf.update_sci_pixmask(det, crmask, 'CR')
    return sciframe, rawvarframe, crmask


def reduce_echelle(slf, sciframe, scidx, fitsdict, det,
                   standard=False, triml=1, trimr=1):
    """ Run standard extraction steps on an echelle frame

    Parameters
    ----------
    sciframe : image
      Bias subtracted image (using arload.load_frame)
    scidx : int
      Index of the frame
    fitsdict : dict
      Contains relevant information from fits header files
    det : int
      Detector index
    standard : bool, optional
      Standard star frame?
    triml : int (optional)
      Number of pixels to trim from the left slit edge
    trimr : int (optional)
      Number of pixels to trim from the right slit edge
    """
    msgs.work("Multiprocess this algorithm")
    nspec = sciframe.shape[0]
    nord = slf._lordloc[det-1].shape[1]
    # Prepare the frames for tracing and extraction
    sciframe, rawvarframe, crmask = reduce_prepare(slf, sciframe, scidx, fitsdict, det, standard=standard)
    bgframe = np.zeros_like(sciframe)
    bgnl, bgnr = np.zeros(nord, dtype=np.int), np.zeros(nord, dtype=np.int)
    skysub = True
    if settings.argflag['reduce']['skysub']['perform']:
        # Identify background pixels, and generate an image of the sky spectrum in each slit
        for o in range(nord):
            tbgframe, nl, nr = background_subtraction(slf, sciframe, rawvarframe, o, det)
            bgnl[o], bgnr[o] = nl, nr
            bgframe += tbgframe
            if nl == 0 and nr == 0:
                # If just one slit cannot do sky subtraction, don't do sky subtraction
                msgs.warn("A sky subtraction will not be performed")
                skysub = False
                bgframe = np.zeros_like(sciframe)
                modelvarframe = rawvarframe.copy()
                break
        if skysub:
            # Provided the for loop above didn't break early, model the variance frame
            modelvarframe = variance_frame(slf, det, sciframe, scidx, fitsdict, skyframe=bgframe)
    else:
        modelvarframe = rawvarframe.copy()
        bgframe = np.zeros_like(sciframe)
    if not standard:  # Need to save
        slf._modelvarframe[det - 1] = modelvarframe
        slf._bgframe[det - 1] = bgframe
    # Obtain a first estimate of the object trace then
    # fit the traces and perform a PCA for the refinements
    trccoeff = np.zeros((settings.argflag['trace']['object']['order']+1, nord))
    trcxfit = np.arange(nspec)
    for o in range(nord):
        trace, error = artrace.trace_weighted(sciframe-bgframe, slf._lordloc[det-1][:, o], slf._rordloc[det-1][:, o],
                                              mask=slf._scimask[det-1], wght="flux")
        # Convert the trace locations to be a fraction of the slit length,
        # measured from the left slit edge.
        trace -= slf._lordloc[det-1][:, o]
        trace /= (slf._rordloc[det-1][:, o]-slf._lordloc[det-1][:, o])
        msk, trccoeff[:, o] = arutils.robust_polyfit(trcxfit, trace,
                                                     settings.argflag['trace']['object']['order'],
                                                     function=settings.argflag['trace']['object']['function'],
                                                     weights=1.0 / error ** 2, minv=0.0, maxv=nspec-1.0)
    refine = 0.0
    if settings.argflag['trace']['object']['method'] == "pca":
        # Identify the orders to be extrapolated during reconstruction
        orders = 1.0 + np.arange(nord)
        msgs.info("Performing a PCA on the object trace")
        ofit = settings.argflag['trace']['object']['params']
        lnpc = len(ofit) - 1
        msgs.work("May need to do a check here to make sure ofit is reasonable")
        xcen = trcxfit[:, np.newaxis].repeat(nord, axis=1)
        trccen = arutils.func_val(trccoeff, trcxfit, settings.argflag['trace']['object']['function'],
                                  minv=0.0, maxv=nspec-1.0).T
        fitted, outpar = arpca.basis(xcen, trccen, trccoeff, lnpc, ofit, skipx0=False,
                                     function=settings.argflag['trace']['object']['function'])
        if not msgs._debug['no_qa']:
            arpca.pc_plot(slf, outpar, ofit, pcadesc="PCA of object trace")
        # Extrapolate the remaining orders requested
        trccen, outpar = arpca.extrapolate(outpar, orders, function=settings.argflag['trace']['object']['function'])
        #refine = trccen-trccen[nspec//2, :].reshape((1, nord))
    else:
        msgs.error("Not ready for object trace method:" + msgs.newline() +
                   settings.argflag['trace']['object']['method'])
    # Construct the left and right traces of the object profile
    # The following code ensures that the fraction of the slit
    # containing the object remains constant along the spectral
    # direction
    trcmean = np.mean(trccen, axis=0)
    trobjl = (trcmean - (1+bgnl)/slf._pixwid[det - 1].astype(np.float)).reshape((1, nord)).repeat(nspec, axis=0)
    trobjl = trccen - trobjl
    trobjr = (-trcmean + (slf._pixwid[det - 1]-bgnr-1)/slf._pixwid[det - 1].astype(np.float)).reshape((1, nord)).repeat(nspec, axis=0)
    trobjr = trccen + trobjr
    # Convert trccen to the actual trace locations
    trccen *= (slf._rordloc[det - 1] - slf._lordloc[det - 1])
    trccen += slf._lordloc[det - 1]
    trobjl *= (slf._rordloc[det - 1] - slf._lordloc[det - 1])
    trobjl += slf._lordloc[det - 1]
    trobjr *= (slf._rordloc[det - 1] - slf._lordloc[det - 1])
    trobjr += slf._lordloc[det - 1]

<<<<<<< HEAD
    # Generate an image of pixel weights for each object
    msgs.work("Eventually allow ARMED to find multiple objects in the one slit")
    nobj = 1
    rec_obj_img = np.zeros(sciframe.shape+(nobj,))
    rec_bg_img = np.zeros(sciframe.shape+(nobj,))
=======
    # Generate an image of pixel weights for each object. Each weight can
    # take any floating point value from 0 to 1 (inclusive). For the rec_obj_img,
    # a weight of 1 means that the pixel is fully contained within the object
    # region, and 0 means that the pixel is fully contained within the background
    # region. The opposite is true for the rec_bg_img array. A pixel that is on
    # the border of object/background is assigned a value between 0 and 1.
    rec_obj_img = np.zeros(sciframe.shape+(1,))
    rec_bg_img = np.zeros(sciframe.shape+(1,))
>>>>>>> d14d815b
    for o in range(nord):
        # Prepare object/background regions
        objl = np.array([bgnl[o]])
        objr = np.array([slf._pixwid[det - 1][o]-bgnr[o]-triml-trimr])
        bckl = np.zeros((slf._pixwid[det - 1][o]-triml-trimr, 1))
        bckr = np.zeros((slf._pixwid[det - 1][o]-triml-trimr, 1))
        bckl[:bgnl[o]] = 1
        if bgnr[o] != 0:
            bckr[-bgnr[o]:] = 1
        tobj_img, tbg_img = artrace.trace_objbg_image(slf, det, sciframe-bgframe, o,
                                                      [objl, objr], [bckl, bckr],
                                                      triml=triml, trimr=trimr)
        rec_obj_img += tobj_img
        rec_bg_img += tbg_img

    # Create trace dict
    scitrace = artrace.trace_object_dict(nobj, trccen[:, 0].reshape(trccen.shape[0], 1),
                                         object=rec_obj_img, background=rec_bg_img)
    for o in range(1, nord):
        scitrace = artrace.trace_object_dict(nobj, trccen[:, o].reshape(trccen.shape[0], 1),
                                             tracelist=scitrace)

    # Save the quality control
    if not msgs._debug['no_qa']:
        arqa.obj_trace_qa(slf, sciframe, trobjl, trobjr, None, root="object_trace", normalize=False)

    # Finalize the Sky Background image
    if settings.argflag['reduce']['skysub']['perform'] and (nobj > 0) and skysub:
        # Identify background pixels, and generate an image of the sky spectrum in each slit
        bgframe = np.zeros_like(sciframe)
        for o in range(nord):
            tbgframe, nl, nr = background_subtraction(slf, sciframe, rawvarframe, o, det, refine=refine)
            bgnl[o], bgnr[o] = nl, nr
            bgframe += tbgframe
        modelvarframe = variance_frame(slf, det, sciframe, scidx, fitsdict, skyframe=bgframe)

    # Perform an optimal extraction
    return reduce_frame(slf, sciframe, rawvarframe, modelvarframe, bgframe, scidx, fitsdict, det, crmask,
                        scitrace=scitrace, standard=standard)


def reduce_multislit(slf, sciframe, scidx, fitsdict, det, standard=False):
    """ Run standard extraction steps on an echelle frame

    Parameters
    ----------
    sciframe : image
      Bias subtracted image (using arload.load_frame)
    scidx : int
      Index of the frame
    fitsdict : dict
      Contains relevant information from fits header files
    det : int
      Detector index
    standard : bool, optional
      Standard star frame?
    """
    sciframe, rawvarframe, crmask = reduce_prepare(slf, sciframe, scidx, fitsdict, det, standard=standard)

    ###############
    # Estimate Sky Background
    if settings.argflag['reduce']['skysub']['perform']:
        # Perform an iterative background/science extraction
        if msgs._debug['obj_profile'] and False:
            msgs.warn("Reading background from 2D image on disk")
            from astropy.io import fits
            datfil = settings.argflag['run']['directory']['science']+'/spec2d_{:s}.fits'.format(slf._basename.replace(":","_"))
            hdu = fits.open(datfil)
            bgframe = hdu[1].data - hdu[2].data
        else:
            msgs.info("First estimate of the sky background")
            bgframe = bg_subtraction(slf, det, sciframe, rawvarframe, crmask)
        #bgframe = bg_subtraction(slf, det, sciframe, varframe, crmask)
        modelvarframe = variance_frame(slf, det, sciframe, scidx, fitsdict, skyframe=bgframe)
    else:
        modelvarframe = rawvarframe.copy()
        bgframe = np.zeros_like(sciframe)
    if not standard:  # Need to save
        slf._modelvarframe[det - 1] = modelvarframe
        slf._bgframe[det - 1] = bgframe

    ###############
    # Estimate trace of science objects
    scitrace = artrace.trace_object(slf, det, sciframe-bgframe, modelvarframe, crmask,
                                    bgreg=20, doqa=False)
    if scitrace is None:
        msgs.info("Not performing extraction for science frame"+msgs.newline()+fitsdict['filename'][scidx[0]])
        debugger.set_trace()
        #continue
    ###############
    # Finalize the Sky Background image
    if settings.argflag['reduce']['skysub']['perform'] & (scitrace['nobj'] > 0):
        # Perform an iterative background/science extraction
        msgs.info("Finalizing the sky background image")
        trcmask = scitrace['object'].sum(axis=2)
        trcmask[np.where(trcmask>0.0)] = 1.0
        bgframe = bg_subtraction(slf, det, sciframe, modelvarframe, crmask, tracemask=trcmask)
        # Redetermine the variance frame based on the new sky model
        modelvarframe = variance_frame(slf, det, sciframe, scidx, fitsdict, skyframe=bgframe)
        # Save
        if not standard:
            slf._modelvarframe[det-1] = modelvarframe
            slf._bgframe[det-1] = bgframe

    ###############
    # Flexure down the slit? -- Not currently recommended
    if settings.argflag['reduce']['flexure']['method'] == 'slitcen':
        flex_dict = arwave.flexure_slit(slf, det)
        if not msgs._debug['no_qa']:
            arqa.flexure(slf, det, flex_dict, slit_cen=True)

    # Perform an optimal extraction
    msgs.work("For now, perform extraction -- really should do this after the flexure+heliocentric correction")
    return reduce_frame(slf, sciframe, rawvarframe, modelvarframe, bgframe, scidx, fitsdict, det, crmask, standard=standard)


def reduce_frame(slf, sciframe, rawvarframe, modelvarframe, bgframe, scidx, fitsdict, det, crmask,
                 scitrace=None, standard=False):
    """ Run standard extraction steps on a frame

    Parameters
    ----------
    sciframe : image
      Bias subtracted, trimmed, and flatfielded image
    rawvarframe : ndarray
      Variance array using the raw detector counts
    modelvarframe : ndarray
      Model variance array using the raw detector counts and an image of the sky background frame.
    bgframe : ndarray
      Sky background image
    scidx : int
      Index of the frame
    fitsdict : dict
      Contains relevant information from fits header files
    det : int
      Detector index
    scitrace : list of dict
      List containing dictionaries of the object trace parameters
    standard : bool, optional
      Standard star frame?
    """

    ###############
    # Determine the final trace of the science objects
    if scitrace is None:
        msgs.info("Performing final object trace")
        scitrace = artrace.trace_object(slf, det, sciframe-bgframe, modelvarframe, crmask,
                                        bgreg=20, doqa=(not standard))
    if standard:
        slf._msstd[det-1]['trace'] = scitrace
        specobjs = arspecobj.init_exp(slf, scidx, det, fitsdict, scitrace, objtype='standard')
        slf._msstd[det-1]['spobjs'] = specobjs
    else:
        slf._scitrace[det-1] = scitrace
        # Generate SpecObjExp list
        specobjs = arspecobj.init_exp(slf, scidx, det, fitsdict, scitrace, objtype='science')
        slf._specobjs[det-1] = specobjs

    ###############
    # Extract
    noobj = True
    for sl in range(len(scitrace)):
        if scitrace[sl]['nobj'] != 0:
            noobj = False
    if noobj is True:
        msgs.warn("No objects to extract for science frame"+msgs.newline()+fitsdict['filename'][scidx])
        return True

    # Boxcar
    msgs.info("Performing boxcar extraction")
    bgcorr_box = arextract.boxcar(slf, det, specobjs, sciframe-bgframe,
                                  rawvarframe, bgframe, crmask, scitrace)

    # Optimal
    if not standard:
        msgs.info("Attempting optimal extraction with model profile")
        arextract.obj_profiles(slf, det, specobjs, sciframe-bgframe-bgcorr_box,
                               modelvarframe, bgframe+bgcorr_box, crmask, scitrace)
        newvar = arextract.optimal_extract(slf, det, specobjs, sciframe-bgframe-bgcorr_box,
                                           modelvarframe, bgframe+bgcorr_box, crmask, scitrace)
        msgs.work("Should update variance image (and trace?) and repeat")
        #
        arextract.obj_profiles(slf, det, specobjs, sciframe-bgframe-bgcorr_box,
                               newvar, bgframe+bgcorr_box, crmask, scitrace)
        finalvar = arextract.optimal_extract(slf, det, specobjs, sciframe-bgframe-bgcorr_box,
                                             newvar, bgframe+bgcorr_box, crmask, scitrace)
        slf._modelvarframe[det-1] = finalvar.copy()

    # Flexure correction?
    if settings.argflag['reduce']['flexure']['perform'] and (not standard):
        if settings.argflag['reduce']['flexure']['method'] is not None:
            flex_dict = arwave.flexure_obj(slf, det)
            arqa.flexure(slf, det, flex_dict)

    # Correct Earth's motion
    if (settings.argflag['reduce']['calibrate']['refframe'] in ['heliocentric', 'barycentric']) and \
       (settings.argflag['reduce']['calibrate']['wavelength'] != "pixel"):
        if settings.argflag['science']['extraction']['reuse']:
            msgs.warn("{0:s} correction will not be applied if an extracted science frame exists, and is used".format(settings.argflag['reduce']['calibrate']['refframe']))
        msgs.info("Performing a {0:s} correction".format(settings.argflag['reduce']['calibrate']['refframe']))
        # Load the header for the science frame
        arwave.geomotion_correct(slf, det, fitsdict)
    else:
        msgs.info("A heliocentric correction will not be performed")

    # Final
    if not standard:
        slf._bgframe[det-1] += bgcorr_box
    # Return
    return True


def slit_pixels(slf, frameshape, det):
    """ Generate an image indicating the slit associated with each pixel.

    Parameters
    ----------
    slf : class
      Science Exposure Class
    frameshape : tuple
      A two element tuple providing the shape of a trace frame.
    det : int
      Detector index

    Returns
    -------
    msordloc : ndarray
      An image assigning each pixel to a slit number. A zero value indicates
      that this pixel does not belong to any slit.
    """

    from pypit import arcytrace
    nslits = slf._lordloc[det - 1].shape[1]
    msordloc = np.zeros(frameshape)
    for o in range(nslits):
        lordloc = slf._lordloc[det - 1][:, o]
        rordloc = slf._rordloc[det - 1][:, o]
        ordloc = arcytrace.locate_order(lordloc, rordloc, frameshape[0], frameshape[1],
                                        settings.argflag['trace']['slits']['pad'])
        word = np.where(ordloc != 0)
        if word[0].size == 0:
            msgs.warn("There are no pixels in slit {0:d}".format(o + 1))
            continue
        msordloc[word] = o + 1
    return msordloc


def slit_profile(slf, mstrace, det, ntcky=None):
    """ Generate an image of the spatial slit profile.

    Parameters
    ----------
    slf : class
      Science Exposure Class
    mstrace : ndarray
      Master trace frame that is used to trace the slit edges.
    det : int
      Detector index
    ntcky : int
      Number of bspline knots in the spectral direction.

    Returns
    -------
    slit_profile : ndarray
      An image containing the slit profile
    mstracenrm : ndarray
      The input trace frame, normalized by the blaze function (but still contains the slit profile)
    msblaze : ndarray
      A model of the blaze function of each slit
    blazeext : ndarray
      The blaze function extracted down the centre of the slit
    """
    dnum = settings.get_dnum(det)
    nslits = slf._lordloc[det - 1].shape[1]

    # First, determine the relative scale of each amplifier (assume amplifier 1 has a scale of 1.0)
    if (settings.spect[dnum]['numamplifiers'] > 1) & (nslits > 1):
        sclframe = get_ampscale(slf, det, mstrace)
        # Divide the master flat by the relative scale frame
        mstrace /= sclframe

    mstracenrm = mstrace.copy()
    msblaze = np.ones_like(slf._lordloc[det - 1])
    blazeext = np.ones_like(slf._lordloc[det - 1])
    slit_profiles = np.ones_like(mstrace)
    # Set the number of knots in the spectral direction
    if ntcky is None:
        if settings.argflag["reduce"]["flatfield"]["method"] == "bspline":
            ntcky = settings.argflag["reduce"]["flatfield"]["params"][0]
            if settings.argflag["reduce"]["flatfield"]["params"][0] < 1.0:
                ntcky = int(1.0/ntcky)+0.5
        else:
            ntcky = 20
    else:
        if ntcky < 1.0:
            ntcky = int(1.0 / ntcky) + 0.5
    msgs.work("Multiprocess this step")
    for o in range(nslits):
        if settings.argflag["reduce"]["slitprofile"]["perform"]:
            msgs.info("Deriving the spatial profile and blaze function of slit {0:d}".format(o+1))
        else:
            msgs.info("Deriving the blaze function of slit {0:d}".format(o + 1))
        lordloc = slf._lordloc[det - 1][:, o]
        rordloc = slf._rordloc[det - 1][:, o]
        word = np.where(slf._slitpix[det - 1] == o+1)
        if word[0].size <= (ntcky+1)*(2*slf._pixwid[det - 1][o]+1):
            msgs.warn("There are not enough pixels in slit {0:d}".format(o+1))
            continue
        spatval = (word[1] - lordloc[word[0]])/(rordloc[word[0]] - lordloc[word[0]])
        specval = slf._tilts[det-1][word]
        fluxval = mstrace[word]
        ntckx = 2*slf._pixwid[det - 1][o]
        if not settings.argflag["reduce"]["slitprofile"]["perform"]:
            # The slit profile is not needed, so just do the quickest possible fit
            ntckx = 3
        tckx = np.linspace(np.min(spatval), np.max(spatval), ntckx)
        tcky = np.linspace(np.min(specval), np.max(specval), ntcky)

        # Derive the blaze function
        wsp = np.where((spatval > 0.25) & (spatval < 0.75))
        srt = np.argsort(specval[wsp])
        xb, xe = min(specval[wsp][srt][0], tcky[0]), max(specval[wsp][srt][-1], tcky[-1])
        mask, blzspl = arutils.robust_polyfit(specval[wsp][srt], fluxval[wsp][srt], 3, function='bspline',
                                              sigma=5., maxone=False, xmin=xb, xmax=xe, knots=tcky[1:-1])
        blz_flat = arutils.func_val(blzspl, specval, 'bspline')
        msblaze[:, o] = arutils.func_val(blzspl, np.linspace(0.0, 1.0, msblaze.shape[0]), 'bspline')
        blazeext[:, o] = mstrace[(np.arange(mstrace.shape[0]), np.round(0.5*(lordloc+rordloc)).astype(np.int),)]
        # Calculate the slit profile
        sprof_fit = fluxval / (blz_flat + (blz_flat == 0.0))
        srt = np.argsort(spatval)
        xb, xe = min(spatval[srt][0], tckx[0]), max(spatval[srt][-1], tckx[-1])
        mask, sltspl = arutils.robust_polyfit(spatval[srt], sprof_fit[srt], 3, function='bspline',
                                              sigma=5., maxone=False, xmin=xb, xmax=xe, knots=tckx[1:-1])
        slt_flat = arutils.func_val(sltspl, spatval, 'bspline')
        modvals = blz_flat * slt_flat
        # Normalize to the value at the centre of the slit
        nrmvals = blz_flat * arutils.func_val(sltspl, 0.5, 'bspline')
        if settings.argflag["reduce"]["slitprofile"]["perform"]:
            # Leave slit_profiles as ones if the slitprofile is not being determined, otherwise, set the model.
            slit_profiles[word] = modvals/nrmvals
        mstracenrm[word] /= nrmvals
        if msgs._debug['slit_profile'] and o == 30:
            debugger.set_trace()
            model = np.zeros_like(mstrace)
            model[word] = modvals
            diff = mstrace - model
            import astropy.io.fits as pyfits
            hdu = pyfits.PrimaryHDU(mstrace)
            hdu.writeto("mstrace_{0:02d}.fits".format(det), overwrite=True)
            hdu = pyfits.PrimaryHDU(model)
            hdu.writeto("model_{0:02d}.fits".format(det), overwrite=True)
            hdu = pyfits.PrimaryHDU(diff)
            hdu.writeto("diff_{0:02d}.fits".format(det), overwrite=True)
    # Return
    return slit_profiles, mstracenrm, msblaze, blazeext


def sn_frame(slf, sciframe, idx):

    # Dark Current noise
    dnoise = settings.spect['det']['darkcurr'] * float(slf._fitsdict["exptime"][idx])/3600.0
    # The effective read noise
    rnoise = np.sqrt(settings.spect['det']['ronoise']**2 + (0.5*settings.spect['det']['gain'])**2)
    errframe = np.abs(sciframe) + rnoise + dnoise
    # If there are negative pixels, mask them as bad pixels
    w = np.where(errframe <= 0.0)
    if w[0].size != 0:
        msgs.warn("The error frame is negative for {0:d} pixels".format(w[0].size)+msgs.newline()+"Are you sure the bias frame is correct?")
        msgs.info("Masking these {0:d} pixels".format(w[0].size))
        errframe[w]  = 0.0
        slf._bpix[w] = 1.0
    w = np.where(errframe > 0.0)
    snframe = np.zeros_like(sciframe)
    snframe[w] = sciframe[w]/np.sqrt(errframe[w])
    return snframe


def lacosmic(slf, fitsdict, det, sciframe, scidx, maxiter=1, grow=1.5, maskval=-999999.9,
             simple_var=False):
    """
    Identify cosmic rays using the L.A.Cosmic algorithm
    U{http://www.astro.yale.edu/dokkum/lacosmic/}
    (article : U{http://arxiv.org/abs/astro-ph/0108003})
    This routine is mostly courtesy of Malte Tewes

    :param grow: Once CRs are identified, grow each CR detection by all pixels within this radius
    :return: mask of cosmic rays (0=no CR, 1=CR)
    """
    from pypit import arcyutils
    from pypit import arcyproc
    dnum = settings.get_dnum(det)

    msgs.info("Detecting cosmic rays with the L.A.Cosmic algorithm")
    msgs.work("Include these parameters in the settings files to be adjusted by the user")
    sigclip = 5.0
    sigfrac = 0.3
    objlim  = 5.0
    # Set the settings
    scicopy = sciframe.copy()
    crmask = np.cast['bool'](np.zeros(sciframe.shape))
    sigcliplow = sigclip * sigfrac

    # Determine if there are saturated pixels
    satpix = np.zeros_like(sciframe)
    satlev = settings.spect[dnum]['saturation']*settings.spect[dnum]['nonlinear']
    wsat = np.where(sciframe >= satlev)
    if wsat[0].size == 0: satpix = None
    else:
        satpix[wsat] = 1.0
        satpix = np.cast['bool'](satpix)

    # Define the kernels
    laplkernel = np.array([[0.0, -1.0, 0.0], [-1.0, 4.0, -1.0], [0.0, -1.0, 0.0]])  # Laplacian kernal
    growkernel = np.ones((3,3))
    for i in range(1, maxiter+1):
        msgs.info("Convolving image with Laplacian kernel")
        # Subsample, convolve, clip negative values, and rebin to original size
        #set_trace()
        subsam = arutils.subsample(scicopy)
        conved = signal.convolve2d(subsam, laplkernel, mode="same", boundary="symm")
        cliped = conved.clip(min=0.0)
        lplus = arutils.rebin(cliped, np.array(cliped.shape)/2.0)

        msgs.info("Creating noise model")
        # Build a custom noise map, and compare  this to the laplacian
        m5 = ndimage.filters.median_filter(scicopy, size=5, mode='mirror')
        if simple_var:
            noise = np.sqrt(np.abs(m5)) #variance_frame(slf, det, m5, scidx, fitsdict))
        else:
            noise = np.sqrt(variance_frame(slf, det, m5, scidx, fitsdict))
        msgs.info("Calculating Laplacian signal to noise ratio")

        # Laplacian S/N
        s = lplus / (2.0 * noise)  # Note that the 2.0 is from the 2x2 subsampling

        # Remove the large structures
        sp = s - ndimage.filters.median_filter(s, size=5, mode='mirror')

        msgs.info("Selecting candidate cosmic rays")
        # Candidate cosmic rays (this will include HII regions)
        candidates = sp > sigclip
        nbcandidates = np.sum(candidates)

        msgs.info("{0:5d} candidate pixels".format(nbcandidates))

        # At this stage we use the saturated stars to mask the candidates, if available :
        if satpix is not None:
            msgs.info("Masking saturated pixels")
            candidates = np.logical_and(np.logical_not(satpix), candidates)
            nbcandidates = np.sum(candidates)

            msgs.info("{0:5d} candidate pixels not part of saturated stars".format(nbcandidates))

        msgs.info("Building fine structure image")

        # We build the fine structure image :
        m3 = ndimage.filters.median_filter(scicopy, size=3, mode='mirror')
        m37 = ndimage.filters.median_filter(m3, size=7, mode='mirror')
        f = m3 - m37
        f /= noise
        f = f.clip(min=0.01)

        msgs.info("Removing suspected compact bright objects")

        # Now we have our better selection of cosmics :
        cosmics = np.logical_and(candidates, sp/f > objlim)
        nbcosmics = np.sum(cosmics)

        msgs.info("{0:5d} remaining candidate pixels".format(nbcosmics))

        # What follows is a special treatment for neighbors, with more relaxed constains.

        msgs.info("Finding neighboring pixels affected by cosmic rays")

        # We grow these cosmics a first time to determine the immediate neighborhod  :
        growcosmics = np.cast['bool'](signal.convolve2d(np.cast['float32'](cosmics), growkernel, mode="same", boundary="symm"))

        # From this grown set, we keep those that have sp > sigmalim
        # so obviously not requiring sp/f > objlim, otherwise it would be pointless
        growcosmics = np.logical_and(sp > sigclip, growcosmics)

        # Now we repeat this procedure, but lower the detection limit to sigmalimlow :

        finalsel = np.cast['bool'](signal.convolve2d(np.cast['float32'](growcosmics), growkernel, mode="same", boundary="symm"))
        finalsel = np.logical_and(sp > sigcliplow, finalsel)

        # Unmask saturated pixels:
        if satpix != None:
            msgs.info("Masking saturated stars")
            finalsel = np.logical_and(np.logical_not(satpix), finalsel)

        ncrp = np.sum(finalsel)

        msgs.info("{0:5d} pixels detected as cosmics".format(ncrp))

        # We find how many cosmics are not yet known :
        newmask = np.logical_and(np.logical_not(crmask), finalsel)
        nnew = np.sum(newmask)

        # We update the mask with the cosmics we have found :
        crmask = np.logical_or(crmask, finalsel)

        msgs.info("Iteration {0:d} -- {1:d} pixels identified as cosmic rays ({2:d} new)".format(i, ncrp, nnew))
        if ncrp == 0: break
    # Additional algorithms (not traditionally implemented by LA cosmic) to remove some false positives.
    msgs.work("The following algorithm would be better on the rectified, tilts-corrected image")
    filt  = ndimage.sobel(sciframe, axis=1, mode='constant')
    filty = ndimage.sobel(filt/np.sqrt(np.abs(sciframe)), axis=0, mode='constant')
    filty[np.where(np.isnan(filty))]=0.0
    sigimg  = arcyproc.cr_screen(filty,0.0)
    sigsmth = ndimage.filters.gaussian_filter(sigimg,1.5)
    sigsmth[np.where(np.isnan(sigsmth))]=0.0
    sigmask = np.cast['bool'](np.zeros(sciframe.shape))
    sigmask[np.where(sigsmth>sigclip)] = True
    crmask = np.logical_and(crmask, sigmask)
    msgs.info("Growing cosmic ray mask by 1 pixel")
    crmask = arcyutils.grow_masked(crmask.astype(np.float), grow, 1.0)
    return crmask


def gain_frame(slf, det):
    """ Generate a gain image from the spect dict

    Parameters
    ----------
    slf
    det

    Returns
    -------
    gain_img : ndarray

    """
    dnum = settings.get_dnum(det)

    # Loop on amplifiers
    gain_img = np.zeros_like(slf._datasec[det-1])
    for ii in range(settings.spect[dnum]['numamplifiers']):
        amp = ii+1
        try:
            amppix = slf._datasec[det-1] == amp
            gain_img[amppix] = settings.spect[dnum]['gain'][amp - 1]
        except IndexError:
            debugger.set_trace()
    # Return
    return gain_img


def rn_frame(slf, det):
    """ Generate a RN image

    Parameters
    ----------
    slf
    det

    Returns
    -------
    rn_img : ndarray
      Read noise *variance* image (i.e. RN**2)
    """
    dnum = settings.get_dnum(det)

    # Loop on amplifiers
    rnimg = np.zeros_like(slf._datasec[det-1])
    for ii in range(settings.spect[dnum]['numamplifiers']):
        amp = ii+1
        amppix = slf._datasec[det-1] == amp
        rnimg[amppix] = (settings.spect[dnum]['ronoise'][ii]**2 +
                         (0.5*settings.spect[dnum]['gain'][ii])**2)
    # Return
    return rnimg


def sub_overscan(frame, det):
    """
    Subtract overscan

    Parameters
    ----------
    frame : ndarray
      frame which should have the overscan region subtracted
    det : int
      Detector Index

    Returns
    -------
    frame : ndarray
      The input frame with the overscan region subtracted
    """
    dnum = settings.get_dnum(det)

    for i in range(settings.spect[dnum]['numamplifiers']):
        # Determine the section of the chip that contains data
        datasec = "datasec{0:02d}".format(i+1)
        dx0, dx1 = settings.spect[dnum][datasec][0][0], settings.spect[dnum][datasec][0][1]
        dy0, dy1 = settings.spect[dnum][datasec][1][0], settings.spect[dnum][datasec][1][1]
        if dx0 < 0: dx0 += frame.shape[0]
        if dx1 <= 0: dx1 += frame.shape[0]
        if dy0 < 0: dy0 += frame.shape[1]
        if dy1 <= 0: dy1 += frame.shape[1]
        xds = np.arange(dx0, dx1)
        yds = np.arange(dy0, dy1)
        # Determine the section of the chip that contains the overscan region
        oscansec = "oscansec{0:02d}".format(i+1)
        ox0, ox1 = settings.spect[dnum][oscansec][0][0], settings.spect[dnum][oscansec][0][1]
        oy0, oy1 = settings.spect[dnum][oscansec][1][0], settings.spect[dnum][oscansec][1][1]
        if ox0 < 0: ox0 += frame.shape[0]
        if ox1 <= 0: ox1 += min(frame.shape[0], dx1)  # Truncate to datasec
        if oy0 < 0: oy0 += frame.shape[1]
        if oy1 <= 0: oy1 += min(frame.shape[1], dy1)  # Truncate to datasec
        xos = np.arange(ox0, ox1)
        yos = np.arange(oy0, oy1)
        w = np.ix_(xos, yos)
        oscan = frame[w]
        # Make sure the overscan section has at least one side consistent with datasec
        if dx1-dx0 == ox1-ox0:
            osfit = np.median(oscan, axis=1)  # Mean was hit by CRs
        elif dy1-dy0 == oy1-oy0:
            osfit = np.median(oscan, axis=0)
        elif settings.argflag['reduce']['overscan']['method'].lower() == "median":
            osfit = np.median(oscan)
        else:
            msgs.error("Overscan sections do not match amplifier sections for amplifier {0:d}".format(i+1))
        # Fit/Model the overscan region
        if settings.argflag['reduce']['overscan']['method'].lower() == "polynomial":
            c = np.polyfit(np.arange(osfit.size), osfit, settings.argflag['reduce']['overscan']['params'][0])
            ossub = np.polyval(c, np.arange(osfit.size))#.reshape(osfit.size,1)
        elif settings.argflag['reduce']['overscan']['method'].lower() == "savgol":
            ossub = savgol_filter(osfit, settings.argflag['reduce']['overscan']['params'][1], settings.argflag['reduce']['overscan']['params'][0])
        elif settings.argflag['reduce']['overscan']['method'].lower() == "median":  # One simple value
            ossub = osfit * np.ones(1)
        else:
            msgs.warn("Overscan subtraction method {0:s} is not implemented".format(settings.argflag['reduce']['overscan']['method']))
            msgs.info("Using a linear fit to the overscan region")
            c = np.polyfit(np.arange(osfit.size), osfit, 1)
            ossub = np.polyval(c, np.arange(osfit.size))#.reshape(osfit.size,1)
        # Determine the section of the chip that contains data for this amplifier
        wd = np.ix_(xds, yds)
        ossub = ossub.reshape(osfit.size, 1)
        if wd[0].shape[0] == ossub.shape[0]:
            frame[wd] -= ossub
        elif wd[1].shape[1] == ossub.shape[0]:
            frame[wd] -= ossub.T
        elif settings.argflag['reduce']['overscan']['method'].lower() == "median":
            frame[wd] -= osfit
        else:
            msgs.error("Could not subtract bias from overscan region --"+msgs.newline()+"size of extracted regions does not match")
    # Return
    del xds, yds, xos, yos, oscan
    return frame


def trim(frame, det):
    dnum = settings.get_dnum(det)
    for i in range(settings.spect[dnum]['numamplifiers']):
        datasec = "datasec{0:02d}".format(i+1)
        x0, x1 = settings.spect[dnum][datasec][0][0], settings.spect[dnum][datasec][0][1]
        y0, y1 = settings.spect[dnum][datasec][1][0], settings.spect[dnum][datasec][1][1]
        if x0 < 0:
            x0 += frame.shape[0]
        if x1 <= 0:
            x1 += frame.shape[0]
        if y0 < 0:
            y0 += frame.shape[1]
        if y1 <= 0:
            y1 += frame.shape[1]
        if i == 0:
            xv = np.arange(x0, x1)
            yv = np.arange(y0, y1)
        else:
            xv = np.unique(np.append(xv, np.arange(x0, x1)))
            yv = np.unique(np.append(yv, np.arange(y0, y1)))
    # Construct and array with the rows and columns to be extracted
    w = np.ix_(xv, yv)
#	if len(file.shape) == 2:
#		trimfile = file[w]
#	elif len(file.shape) == 3:
#		trimfile = np.zeros((w[0].shape[0],w[1].shape[1],file.shape[2]))
#		for f in range(file.shape[2]):
#			trimfile[:,:,f] = file[:,:,f][w]
#	else:
#		msgs.error("Cannot trim {0:d}D frame".format(int(len(file.shape))))
    try:
        return frame[w]
    except:
        msgs.bug("Odds are datasec is set wrong. Maybe due to transpose")
        debugger.set_trace()
        msgs.error("Cannot trim file")


def variance_frame(slf, det, sciframe, idx, fitsdict=None, skyframe=None, objframe=None):
    """ Calculate the variance image including detector noise
    Parameters
    ----------
    fitsdict : dict, optional
      Contains relevant information from fits header files
    objframe : ndarray, optional
      Model of object counts
    Returns
    -------
    variance image : ndarray
    """
    dnum = settings.get_dnum(det)

    # The effective read noise (variance image)
    rnoise = rn_frame(slf, det)
    if skyframe is not None:
        if objframe is None:
            objframe = np.zeros_like(skyframe)
        varframe = np.abs(skyframe + objframe - np.sqrt(2)*np.sqrt(rnoise)) + rnoise
        return varframe
    else:
        scicopy = sciframe.copy()
        # Dark Current noise
        dnoise = (settings.spect[dnum]['darkcurr'] *
                  float(fitsdict["exptime"][idx])/3600.0)
        # Return
        return np.abs(scicopy) + rnoise + dnoise<|MERGE_RESOLUTION|>--- conflicted
+++ resolved
@@ -933,22 +933,16 @@
     trobjr *= (slf._rordloc[det - 1] - slf._lordloc[det - 1])
     trobjr += slf._lordloc[det - 1]
 
-<<<<<<< HEAD
-    # Generate an image of pixel weights for each object
-    msgs.work("Eventually allow ARMED to find multiple objects in the one slit")
-    nobj = 1
-    rec_obj_img = np.zeros(sciframe.shape+(nobj,))
-    rec_bg_img = np.zeros(sciframe.shape+(nobj,))
-=======
     # Generate an image of pixel weights for each object. Each weight can
     # take any floating point value from 0 to 1 (inclusive). For the rec_obj_img,
     # a weight of 1 means that the pixel is fully contained within the object
     # region, and 0 means that the pixel is fully contained within the background
     # region. The opposite is true for the rec_bg_img array. A pixel that is on
     # the border of object/background is assigned a value between 0 and 1.
-    rec_obj_img = np.zeros(sciframe.shape+(1,))
-    rec_bg_img = np.zeros(sciframe.shape+(1,))
->>>>>>> d14d815b
+    msgs.work("Eventually allow ARMED to find multiple objects in the one slit")
+    nobj = 1
+    rec_obj_img = np.zeros(sciframe.shape+(nobj,))
+    rec_bg_img = np.zeros(sciframe.shape+(nobj,))
     for o in range(nord):
         # Prepare object/background regions
         objl = np.array([bgnl[o]])
