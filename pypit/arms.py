--- conflicted
+++ resolved
@@ -101,12 +101,8 @@
                 settings.argflag['run']['spectrograph'], scifile, det, settings_det,
                 naxis0=fitstbl['naxis0'][scidx],
                 naxis1=fitstbl['naxis1'][scidx])
-<<<<<<< HEAD
-            settings.spect[dnum] = settings_det.copy()  # Kludge back
-=======
             # Binning
             settings_det['binning'] = fitstbl['binning'][0]
->>>>>>> 9be7e4d8
             # Yes, this looks goofy.  Is needed for LRIS and DEIMOS for now
             settings.spect[dnum] = settings_det.copy()  # Used internally..
             fitstbl['naxis0'][scidx] = naxis0
@@ -218,28 +214,10 @@
                                      masters=settings.argflag['reduce']['masters'])
                 tilt_settings['tilts']['function'] = settings.argflag['trace']['slits']['function']
                 tilt_settings['masters']['directory'] = settings.argflag['run']['directory']['master']+'_'+ settings.argflag['run']['spectrograph']
-<<<<<<< HEAD
-                #settings_det = {}
-                #settings_det[dnum] = settings.spect[dnum].copy()
-                # Instantiate
-                wTilt = wavetilts.WaveTilts(msarc, settings=tilt_settings, det=det, setup=setup,
-                                            lordloc=Tslits.lcen, rordloc=Tslits.rcen,
-                                            pixlocn=Tslits.pixlocn, pixcen=Tslits.pixcen,
-                                            slitpix=Tslits.slitpix, settings_det=settings_det)
-                # Master
-                mstilts = wTilt.master()
-                if mstilts is None:
-                    mstilts, wt_maskslits = wTilt.run(maskslits=slf._maskslits[det-1],
-                                                      wv_calib=wv_calib)
-                    wTilt.save_master()
-                else:
-                    wt_maskslits = np.zeros_like(slf._maskslits[det-1], dtype=bool)
-=======
                 # Get it
                 mstilts, wt_maskslits, _ = wavetilts.get_wv_tilts(
                     det, setup, tilt_settings, settings_det, tslits_dict, pixlocn,
                     msarc, wv_calib, maskslits)
->>>>>>> 9be7e4d8
                 # Save
                 calib_dict[setup]['tilts'] = mstilts
                 calib_dict[setup]['wtmask'] = wt_maskslits
