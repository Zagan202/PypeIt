""" Output for PYPIT
"""
from __future__ import (print_function, absolute_import, division,
                        unicode_literals)
import numpy as np
import os

import astropy.io.fits as pyfits
from astropy.units import Quantity
from astropy import units as u
from astropy.table import Table

import h5py

from pypit import armsgs
from pypit import arutils
from pypit import arparse as settings

from pypit import ardebug as debugger

try: input = raw_input
except NameError: pass

# Logging
msgs = armsgs.get_logger()


def save_arcids(fname, pixels):
    # Setup the HDU
    hdu = pyfits.PrimaryHDU()
    hdulist = pyfits.HDUList([hdu]) # Insert the primary HDU (input model)
    for o in range(len(pixels)):
        hdulist.append(pyfits.ImageHDU(pixels[o])) # Add a new Image HDU
    ans = 'y'
    if os.path.exists(fname):
        if settings.argflag['output']['overwrite']:
            os.remove(fname)
        else:
            ans = ''
            while ans != 'y' and ans != 'n' and ans != 'r':
                msgs.warn("File %s exists!" % (fname), verbose=settings.argflag['output']['verbosity'])
                ans = input(msgs.input()+"Overwrite? (y/n)")
            if ans == 'y': os.remove(fname)
    if ans == 'y':
        msgs.info("Arc IDs saved successfully to file:"+msgs.newline()+fname)
        hdulist.writeto(fname)
    return


def save_extraction(slf, sciext, scidx, scierr=None, filename="temp.fits", frametype='Extraction', wave=None, sky=None, skyerr=None, extprops=None):
    msgs.info("Saving {0:s} frame as:".format(frametype)+msgs.newline()+filename)
    # Setup the HDU
    if sky is None:
        savdat = sciext
    else:
        if sciext.ndim != 2 or sciext.shape != sky.shape:
            msgs.error("Could not save extraction"+msgs.newline() +
                       "science and sky frames have different dimensions or shape")
        tsavdat = sciext[:, :, np.newaxis]
        tsavdat = np.append(tsavdat, sky[:, :, np.newaxis], axis=2)
        if scierr is not None:
            if skyerr is None:
                msgs.error("An error frame is missing for the sky")
            savdat = tsavdat[:, :, :, np.newaxis]
            tsaverr = scierr[:, :, np.newaxis]
            tsaverr = np.append(tsaverr, skyerr[:, :, np.newaxis], axis=2)
            savdat = np.append(savdat, tsaverr[:, :, :, np.newaxis], axis=3)
        else:
            savdat = tsavdat

    hdu = pyfits.PrimaryHDU(savdat)
    hdulist = pyfits.HDUList([hdu])
    # Write some information to the header
    msgs.info("Writing header information")
    hdrname = "FRAMEEXT"
    hdulist[0].header[hdrname] = (slf._fitsdict['filename'][scidx[0]], 'ARMED: Name of file that was extracted'.format(frametype))
    hdulist[0].header["FRAMETYP"] = (frametype, 'ARMED: extraction frame')
    hdulist[0].header["NUMORDS"] = (sciext.shape[1], 'ARMED: Number of orders extracted')
    hdulist[0].header["PIXSIZE"] = (settings.argflag['reduce']['pixelsize'], 'ARMED: The size of each sampled pixel (km/s)')
    # Loop through all orders and write the wavelength into the header
    if wave is not None:
        for i in range(sciext.shape[1]):
            hdrname = "CDELT{0:03d}".format(i+1)
            hdulist[0].header[hdrname] = (np.log10(1.0 + settings.argflag['reduce']['pixelsize']/299792.458), 'ARMED: log10(1+pixsize/c)'.format(frametype))
            hdrname = "CRVAL{0:03d}".format(i+1)
            hdulist[0].header[hdrname] = (np.log10(wave[0, i]), 'ARMED: log10(lambda_0)'.format(frametype))
            hdrname = "CLINV{0:03d}".format(i+1)
            hdulist[0].header[hdrname] = (wave[0, i], 'ARMED: lambda_0'.format(frametype))
            hdrname = "CRPIX{0:03d}".format(i+1)
            hdulist[0].header[hdrname] = (0.0, 'ARMED: Offset=0.0'.format(frametype))
            hdrname = "CNPIX{0:03d}".format(i+1)
            hdulist[0].header[hdrname] = (np.size(np.where(wave[:, i] != -999999.9)[0]), 'ARMED: Offset=0.0'.format(frametype))
    if extprops is not None:
        kys = extprops.keys()
        for j in range(len(kys)):
            hkey = kys[j][:5].upper()
            if np.ndim(extprops[kys[j]]) == 1 and np.size(extprops[kys[j]] == sciext.shape[1]):
                for i in range(sciext.shape[1]):
                    hdrname = "{0:s}{1:03d}".format(hkey, i+1)
                    hdulist[0].header[hdrname] = (extprops[kys[j]][i], 'ARMED: {0:s} for order {1:d}'.format(kys[j], i+1))
    # Write the file to disk
    if os.path.exists(filename):
        if settings.argflag['output']['overwrite'] == True:
            msgs.warn("Overwriting file:"+msgs.newline()+filename)
            os.remove(filename)
            hdulist.writeto(filename)
            msgs.info("{0:s} frame saved successfully:".format(frametype)+msgs.newline()+filename)
        else:
            msgs.warn("This file already exists")
            rmfil=''
            while rmfil != 'n' and rmfil != 'y' and rmfil != 'a':
<<<<<<< HEAD
                rmfil = raw_input(msgs.input()+"Remove this file? ([y]es, [n]o, or [a]lways) - ")
=======
                rmfil=input(msgs.input()+"Remove this file? ([y]es, [n]o, or [a]lways) - ")
>>>>>>> 24fd870b
            if rmfil == 'n':
                msgs.warn("Not saving {0:s} frame:".format(frametype)+msgs.newline()+filename)
            else:
                os.remove(filename)
                if rmfil == 'a': settings.argflag['output']['overwrite'] = True
                hdulist.writeto(filename)
                msgs.info("{0:s} frame saved successfully:".format(frametype)+msgs.newline()+filename)
    else:
        hdulist.writeto(filename)
        msgs.info("{0:s} frame saved successfully:".format(frametype)+msgs.newline()+filename)
    return


def save_master(slf, data, filename="temp.fits", frametype="<None>", ind=[],
                extensions=None, keywds=None, names=None):
    """ Write a MasterFrame
    Parameters
    ----------
    slf
    data
    filename
    frametype
    ind
    extensions : list, optional
      Additional data images to write
    names : list, optional
      Names of the extensions
    keywds : Additional keywords for the Header
    Returns
    -------
    """
    msgs.info("Saving master {0:s} frame as:".format(frametype)+msgs.newline()+filename)
    hdu = pyfits.PrimaryHDU(data)
    hlist = [hdu]
    # Extensions
    if extensions is not None:
        for kk,exten in enumerate(extensions):
            hdu = pyfits.ImageHDU(exten)
            if names is not None:
                hdu.name = names[kk]
            hlist.append(hdu)
    # HDU list
    hdulist = pyfits.HDUList(hlist)
    # Header
    msgs.info("Writing header information")
    for i in range(len(ind)):
        hdrname = "FRAME{0:03d}".format(i+1)
        hdulist[0].header[hdrname] = (slf._fitsdict['filename'][ind[i]], 'PYPIT: File used to generate Master {0:s}'.format(frametype))
    hdulist[0].header["FRAMETYP"] = (frametype, 'PYPIT: Master calibration frame type')
    if keywds is not None:
        for key in keywds.keys():
            hdulist[0].header[key] = keywds[key]
    # Write the file to disk
    if os.path.exists(filename):
        if settings.argflag['output']['overwrite'] is True:
            msgs.warn("Overwriting file:"+msgs.newline()+filename)
            os.remove(filename)
            hdulist.writeto(filename)
            msgs.info("Master {0:s} frame saved successfully:".format(frametype)+msgs.newline()+filename)
        else:
            msgs.warn("This file already exists")
            rmfil = ''
            while rmfil != 'n' and rmfil != 'y' and rmfil != 'a':
                rmfil = input(msgs.input()+"Remove this file? ([y]es, [n]o, or [a]lways) - ")
            if rmfil == 'n':
                msgs.warn("Not saving master {0:s} frame:".format(frametype)+msgs.newline()+filename)
            else:
                os.remove(filename)
                if rmfil == 'a': settings.argflag['output']['overwrite'] = True
                hdulist.writeto(filename)
                msgs.info("Master {0:s} frame saved successfully:".format(frametype)+msgs.newline()+filename)
    else:
        hdulist.writeto(filename)
        msgs.info("Master {0:s} frame saved successfully:".format(frametype)+msgs.newline()+filename)
    return


def save_ordloc(slf, fname):
    # Derive a suitable name
    mstrace_bname, mstrace_bext = os.path.splitext(fname)
    # Save the left order locations
    hdu = pyfits.PrimaryHDU(slf._lordloc)
    hdulist = pyfits.HDUList([hdu])
    # Write the file to disk
    filename = mstrace_bname+"_ltrace"+mstrace_bext
    if os.path.exists(filename):
        if settings.argflag['output']['overwrite'] is True:
            msgs.warn("Overwriting file:"+msgs.newline()+filename)
            os.remove(filename)
            hdulist.writeto(filename)
            msgs.info("Saved left order locations for frame:"+msgs.newline()+fname)
        else:
            msgs.warn("This file already exists:"+msgs.newline()+filename)
            rmfil=''
            while rmfil != 'n' and rmfil != 'y' and rmfil != 'a':
                rmfil=input(msgs.input()+"Remove this file? ([y]es, [n]o, or [a]lways) - ")
            if rmfil == 'n':
                msgs.warn("Not saving left order traces for file:"+msgs.newline()+fname)
            else:
                os.remove(filename)
                if rmfil == 'a': settings.argflag['output']['overwrite'] = True
                hdulist.writeto(filename)
                msgs.info("Saved left order locations for frame:"+msgs.newline()+fname)
    else:
        hdulist.writeto(filename)
        msgs.info("Saved left order locations for frame:"+msgs.newline()+fname)
    # Save the right order locations
    hdu = pyfits.PrimaryHDU(slf._rordloc)
    hdulist = pyfits.HDUList([hdu])
    filename = mstrace_bname+"_rtrace"+mstrace_bext
    if os.path.exists(filename):
        if settings.argflag['output']['overwrite'] is True:
            msgs.warn("Overwriting file:"+msgs.newline()+filename)
            os.remove(filename)
            hdulist.writeto(filename)
            msgs.info("Saved right order locations for frame:"+msgs.newline()+fname)
        else:
            msgs.warn("This file already exists:"+msgs.newline()+filename)
            rmfil=''
            while rmfil != 'n' and rmfil != 'y' and rmfil != 'a':
                rmfil=input(msgs.input()+"Remove this file? ([y]es, [n]o, or [a]lways) - ")
            if rmfil == 'n':
                msgs.warn("Not saving right order traces for file:"+msgs.newline()+fname)
            else:
                os.remove(filename)
                if rmfil == 'a': settings.argflag['output']['overwrite'] = True
                hdulist.writeto(filename)
                msgs.info("Saved right order locations for frame:"+msgs.newline()+fname)
    else:
        hdulist.writeto(filename)
        msgs.info("Saved right order locations for frame:"+msgs.newline()+fname)
    return


def save_tilts(slf, fname):
    # Derive a suitable name
    msarc_bname, msarc_bext = os.path.splitext(fname)
    # Save the tilts
    hdu = pyfits.PrimaryHDU(slf._tilts)
    hdulist = pyfits.HDUList([hdu])
    # Write the file to disk
    filename = msarc_bname+"_tilts"+msarc_bext
    if os.path.exists(filename):
        if settings.argflag['output']['overwrite'] == True:
            msgs.warn("Overwriting file:"+msgs.newline()+filename)
            os.remove(filename)
            hdulist.writeto(filename)
            msgs.info("Saved order tilts for frame:"+msgs.newline()+fname)
        else:
            msgs.warn("This file already exists:"+msgs.newline()+filename)
            rmfil=''
            while rmfil != 'n' and rmfil != 'y' and rmfil != 'a':
                rmfil=input(msgs.input()+"Remove this file? ([y]es, [n]o, or [a]lways) - ")
            if rmfil == 'n':
                msgs.warn("Not saving order tilts for file:"+msgs.newline()+fname)
            else:
                os.remove(filename)
                if rmfil == 'a': settings.argflag['output']['overwrite'] = True
                hdulist.writeto(filename)
                msgs.info("Saved order tilts for frame:"+msgs.newline()+fname)
    else:
        hdulist.writeto(filename)
        msgs.info("Saved order tilts for frame:"+msgs.newline()+fname)
    # Save the saturation mask
    hdu = pyfits.PrimaryHDU(slf._satmask)
    hdulist = pyfits.HDUList([hdu])
    filename = msarc_bname+"_satmask"+msarc_bext
    if os.path.exists(filename):
        if settings.argflag['output']['overwrite'] == True:
            msgs.warn("Overwriting file:"+msgs.newline()+filename)
            os.remove(filename)
            hdulist.writeto(filename)
            msgs.info("Saved saturation mask for frame:"+msgs.newline()+fname)
        else:
            msgs.warn("This file already exists:"+msgs.newline()+filename)
            rmfil=''
            while rmfil != 'n' and rmfil != 'y' and rmfil != 'a':
                rmfil=input(msgs.input()+"Remove this file? ([y]es, [n]o, or [a]lways) - ")
            if rmfil == 'n':
                msgs.warn("Not saving saturation mask for file:"+msgs.newline()+fname)
            else:
                os.remove(filename)
                if rmfil == 'a': settings.argflag['output']['overwrite'] = True
                hdulist.writeto(filename)
                msgs.info("Saved saturation mask for frame:"+msgs.newline()+fname)
    else:
        hdulist.writeto(filename)
        msgs.info("Saved saturation mask for frame:"+msgs.newline()+fname)

    return


def save_1d_spectra_hdf5(slf, fitsdict, clobber=True):
    """ Write 1D spectra to an HDF5 file

    Parameters
    ----------
    slf
    clobber

    Returns
    -------

    """
    from linetools import utils as ltu
    import json
    if clobber is False:
        msgs.error("NOT IMPLEMENTED")
    # Open file
    outfile = settings.argflag['run']['directory']['science']+'/spec1d_{:s}.hdf5'.format(slf._basename)
    hdf = h5py.File(outfile, 'w')

    # Meta Table
    idict = dict(RA=0., DEC=0.,  # J2000
                 objid=0, slitid=0, det=0, scidx=0,  # specobj IDs
                 FWHM=0.,  # Spatial resolution in arcsec
                 R=0.,     # Spectral resolution (FWHM) in lambda/Dlambda
                 xslit=(0.,0.), nslit=0)
    tkeys = idict.keys()
    lst = [[idict[tkey]] for tkey in tkeys]
    meta = Table(lst, names=tkeys)

    # Calculate number of objects and totalpix
    nspec, totpix = 0, 0
    detref = None
    for kk in range(settings.spect['mosaic']['ndet']):
        det = kk+1
        if slf._specobjs[det-1] is None:
            continue
        if detref is None:
            detref = det-1
        # Loop on slits
        for sl in range(len(slf._specobjs[det-1])):
            nspec += len(slf._specobjs[det-1][sl])
            # Loop on objects
            for specobj in slf._specobjs[det-1][sl]:
                # Calculate max pixels
                totpix = max(totpix, specobj.trace.size)
                # Update meta
                tdict = dict(RA=0., DEC=0.,  # J2000
                             objid=specobj.objid, slitid=specobj.slitid, det=det, scidx=specobj.scidx,  # specobj IDs
                             FWHM=0.,  # Spatial resolution in arcsec
                             R=0.,     # Spectral resolution (FWHM) in lambda/Dlambda
                             xslit=specobj.xslit, nslit=sl+1)  # Slit position and number
                meta.add_row(tdict)
    # Remove dummy row and write
    meta = meta[1:]
    hdf['meta'] = meta

    # Make a Header from fitsdict
    hdict = {}
    for key in fitsdict.keys():
        hdict[key] = fitsdict[key][slf._specobjs[detref][0][0].scidx]  # Hopefully this is the right index
    d = ltu.jsonify(hdict)
    hdf['header'] = json.dumps(d)

    # Loop on extraction methods
    for ex_method in ['boxcar', 'optimal']:
        # Check for extraction type
        if not hasattr(slf._specobjs[detref][0][0], ex_method):
            continue
        method_grp = hdf.create_group(ex_method)

        # Data arrays are always MaskedArray
        dtypes = []
        for key in getattr(slf._specobjs[detref][0][0], ex_method).keys():
            dtype = 'float64' if key == 'wave' else 'float32'
            dtypes.append((str(key), dtype, (totpix)))
        dtypes.append((str('obj_trace'), 'float32', (totpix)))
        data = np.ma.empty((1,), dtype=dtypes)
        # Setup in hdf5
        spec_set = hdf[str(ex_method)].create_dataset('spec', data=data, chunks=True,
                                                      maxshape=(None,), compression='gzip')
        spec_set.resize((nspec,))
        # Fill (and make meta)
        count = 0
        for kk in range(settings.spect['mosaic']['ndet']):
            det = kk+1
            if slf._specobjs[det - 1] is None:
                continue
            # Loop on slits
            for sl in range(len(slf._specobjs[det - 1])):
                nspec += len(slf._specobjs[det - 1][sl])
                # Loop on spectra
                for specobj in slf._specobjs[det-1][sl]:
                    # Check meta
                    assert meta['objid'][count] == specobj.objid
                    # Trace
                    data['obj_trace'][0][:len(specobj.trace)] = specobj.trace
                    # Rest
                    sdict = getattr(specobj, ex_method)
                    for key in sdict.keys():
                        npix = len(sdict[key])
                        try:
                            data[key][0][:npix] = sdict[key].value
                        except AttributeError:
                            data[key][0][:npix] = sdict[key]
                    # Write
                    spec_set[count] = data
                    count += 1
    #
    hdf.close()

    # Dump into a linetools.spectra.xspectrum1d.XSpectrum1D


def save_1d_spectra_fits(slf, clobber=True):
    """ Write 1D spectra to a multi-extension FITS file

    Parameters
    ----------
    slf
    clobber : bool, optional

    Returns
    -------
    """
    # Primary header
    prihdu = pyfits.PrimaryHDU()
    hdus = [prihdu]

    # Loop on detectors
    ext = 0
    for kk in range(settings.spect['mosaic']['ndet']):
        det = kk+1
        if slf._specobjs[det-1] is None:
            continue
        # Loop on slits
        for sl in range(len(slf._specobjs[det-1])):
            # Loop on spectra
            for specobj in slf._specobjs[det-1][sl]:
                ext += 1
                # Add header keyword
                keywd = 'EXT{:04d}'.format(ext)
                prihdu.header[keywd] = specobj.idx
                # Add Spectrum Table
                cols = []
                # Trace
                cols += [pyfits.Column(array=specobj.trace, name=str('obj_trace'), format=specobj.trace.dtype)]
                # Boxcar
                for key in specobj.boxcar.keys():
                    # Skip some
                    if key in ['size']:
                        continue
                    if isinstance(specobj.boxcar[key], Quantity):
                        cols += [pyfits.Column(array=specobj.boxcar[key].value,
                                             name=str('box_'+key), format=specobj.boxcar[key].value.dtype)]
                    else:
                        cols += [pyfits.Column(array=specobj.boxcar[key],
                                             name=str('box_'+key), format=specobj.boxcar[key].dtype)]
                # Optimal
                for key in specobj.optimal.keys():
                    # Skip some
                    if key in ['fwhm']:
                        continue
                    # Generate column
                    if isinstance(specobj.optimal[key], Quantity):
                        cols += [pyfits.Column(array=specobj.optimal[key].value,
                                               name=str('opt_'+key), format=specobj.optimal[key].value.dtype)]
                    else:
                        cols += [pyfits.Column(array=specobj.optimal[key],
                                               name=str('opt_'+key), format=specobj.optimal[key].dtype)]
                # Finish
                coldefs = pyfits.ColDefs(cols)
                tbhdu = pyfits.BinTableHDU.from_columns(coldefs)
                tbhdu.name = specobj.idx
                hdus += [tbhdu]
    # Finish
    hdulist = pyfits.HDUList(hdus)
    hdulist.writeto(settings.argflag['run']['directory']['science']+'/spec1d_{:s}.fits'.format(slf._basename), overwrite=clobber)


#def write_sensitivity():
    #sensfunc_name = "{0:s}/{1:s}/{2:s}_{3:03d}_{4:s}.yaml".format(os.getcwd(), settings.argflag['run']['directory']['master'], slf._fitsdict['target'][scidx[0]], 0, "sensfunc")
    #msgs.info("Writing sensfunc: {:s}".format(sensfunc_name))
    #with open(sensfunc_name, 'w') as yamlf:
    #    yamlf.write( yaml.dump(slf._sensfunc))
    #with io.open(sensfunc_name, 'w', encoding='utf-8') as f:
    #    f.write(unicode(json.dumps(slf._sensfunc, sort_keys=True, indent=4, separators=(',', ': '))))


def save_obj_info(slf, fitsdict, clobber=True):
    # Lists for a Table
    slits, names, boxsize, opt_fwhm, s2n = [], [], [], [], []
    # Loop on detectors
    for kk in range(settings.spect['mosaic']['ndet']):
        det = kk+1
        if slf._specobjs[det-1] is None:
            continue
        dnum = settings.get_dnum(det)
        # Loop on slits
        for sl in range(len(slf._specobjs[det-1])):
            # Loop on spectra
            for specobj in slf._specobjs[det-1][sl]:
                # Append
                names.append(specobj.idx)
                slits.append(sl+1)
                # Boxcar width
                if 'size' in specobj.boxcar.keys():
                    slit_pix = specobj.boxcar['size']
                    # Convert to arcsec
                    binspatial, binspectral = settings.parse_binning(fitsdict['binning'][specobj.scidx])
                    boxsize.append(slit_pix*binspatial*settings.spect[dnum]['platescale'])
                else:
                    boxsize.append(0.)
                # Optimal profile (FWHM)
                if 'fwhm' in specobj.optimal.keys():
                    binspatial, binspectral = settings.parse_binning(fitsdict['binning'][specobj.scidx])
                    opt_fwhm.append(specobj.optimal['fwhm']*binspatial*settings.spect[dnum]['platescale'])
                else:
                    opt_fwhm.append(0.)
                # S2N -- default to boxcar
                sext = (specobj.boxcar if (len(specobj.boxcar) > 0) else specobj.optimal)
                ivar = arutils.calc_ivar(sext['var'])
                is2n = np.median(sext['counts']*np.sqrt(ivar))
                s2n.append(is2n)

    # Generate the table, if we have at least one source
    if len(names) > 0:
        obj_tbl = Table()
        obj_tbl['slit'] = slits
        obj_tbl['slit'].format = 'd'
        obj_tbl['name'] = names
        obj_tbl['box_width'] = boxsize
        obj_tbl['box_width'].format = '.2f'
        obj_tbl['box_width'].unit = u.arcsec
        obj_tbl['opt_fwhm'] = opt_fwhm
        obj_tbl['opt_fwhm'].format = '.3f'
        obj_tbl['opt_fwhm'].unit = u.arcsec
        obj_tbl['s2n'] = s2n
        obj_tbl['s2n'].format = '.2f'
        # Write
        obj_tbl.write(settings.argflag['run']['directory']['science']+'/objinfo_{:s}.txt'.format(slf._basename), format='ascii.fixed_width', overwrite=True)


def save_2d_images(slf, fitsdict, clobber=True):
    """ Write 2D images to the hard drive
    Parameters
    ----------
    slf
    clobber

    Returns
    -------

    """
    import datetime
    # Original header
    scidx = slf._idx_sci[0]
    path = fitsdict['directory'][scidx]
    ifile = fitsdict['filename'][scidx]
    headarr = [None for k in range(settings.spect['fits']['numhead'])]
    for k in range(settings.spect['fits']['numhead']):
        headarr[k] = pyfits.getheader(path+ifile, ext=settings.spect['fits']['headext{0:02d}'.format(k+1)])

    # Primary header
    prihdu = pyfits.PrimaryHDU()
    # Update with original header, skipping a few keywords
    hdus = [prihdu]
    hdukeys = ['BUNIT', 'COMMENT', '', 'BITPIX', 'NAXIS', 'NAXIS1', 'NAXIS2',
               'HISTORY', 'EXTEND', 'DATASEC']
    for key in headarr[0].keys():
        # Use new ones
        if key in hdukeys:
            continue
        # Update unused ones
        prihdu.header[key] = headarr[0][key]
    # History
    if 'HISTORY' in headarr[0].keys():
        # Strip \n
        tmp = str(headarr[0]['HISTORY']).replace('\n', ' ')
        prihdu.header.add_history(str(tmp))

    # PYPIT
    prihdu.header['PIPELINE'] = str('PYPIT')
    prihdu.header['DATE-RDX'] = str(datetime.date.today().strftime('%Y-%b-%d'))
    setup = settings.argflag['reduce']['masters']['setup'].split('_')
    prihdu.header['PYPCNFIG'] = str(setup[0])
    prihdu.header['PYPCALIB'] = str(setup[2])
    prihdu.header['PYPMFDIR'] = str(settings.argflag['run']['directory']['master']+'_'+settings.argflag['run']['spectrograph'])

    ext = 0
    for kk in range(settings.spect['mosaic']['ndet']):
        det = kk+1

        # Processed frame
        ext += 1
        keywd = 'EXT{:04d}'.format(ext)
        prihdu.header[keywd] = 'DET{:d}-Processed'.format(det)
        hdu = pyfits.ImageHDU(slf._sciframe[det-1])
        hdu.name = prihdu.header[keywd]
        hdus.append(hdu)

        # Variance
        ext += 1
        keywd = 'EXT{:04d}'.format(ext)
        prihdu.header[keywd] = 'DET{:d}-Var'.format(det)
        hdu = pyfits.ImageHDU(slf._modelvarframe[det-1])
        hdu.name = prihdu.header[keywd]
        hdus.append(hdu)

        # Background subtracted
        ext += 1
        keywd = 'EXT{:04d}'.format(ext)
        prihdu.header[keywd] = 'DET{:d}-Skysub'.format(det)
        hdu = pyfits.ImageHDU(slf._sciframe[det-1]-slf._bgframe[det-1])
        hdu.name = prihdu.header[keywd]
        hdus.append(hdu)

    # Finish
    hdulist = pyfits.HDUList(hdus)
    hdulist.writeto(settings.argflag['run']['directory']['science']+'/spec2d_{:s}.fits'.format(slf._basename), overwrite=clobber)<|MERGE_RESOLUTION|>--- conflicted
+++ resolved
@@ -109,11 +109,7 @@
             msgs.warn("This file already exists")
             rmfil=''
             while rmfil != 'n' and rmfil != 'y' and rmfil != 'a':
-<<<<<<< HEAD
-                rmfil = raw_input(msgs.input()+"Remove this file? ([y]es, [n]o, or [a]lways) - ")
-=======
                 rmfil=input(msgs.input()+"Remove this file? ([y]es, [n]o, or [a]lways) - ")
->>>>>>> 24fd870b
             if rmfil == 'n':
                 msgs.warn("Not saving {0:s} frame:".format(frametype)+msgs.newline()+filename)
             else:
